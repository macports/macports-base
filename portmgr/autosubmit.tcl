#!/usr/bin/env tclsh

<<<<<<< HEAD
package require darwinports
=======
package require macports
>>>>>>> 00e8c7aa
package require sqlite3

proc open_db { db_file } {
	# Open/create our database
	sqlite3 db $db_file
	db timeout 10000
	if { [llength [db eval {pragma table_info('SubmitInfo')}]] == 0 } {
		db eval {
			create table SubmitInfo (
				porturl text unique,
				portname text,
				last_mod_date datetime,
				submitted_mod_date datetime,
				submit_date datetime
			)
		}
	}
}


proc close_db {} {
	db close
}


proc sql_date { datetime } {
	return [clock format $datetime -format "%Y-%m-%d %H:%M:%S"]
}


proc submit_ports {} {
	global prefix submit_options verbose

<<<<<<< HEAD
	if {[catch {set res [dportsearch "^.*\$"]} result]} {
=======
	if {[catch {set res [mportsearch "^.*\$"]} result]} {
>>>>>>> 00e8c7aa
		puts "port search failed: $result"
		exit 1
	}
	
	foreach {name array} $res {
		array unset portinfo
		array set portinfo $array
	
		if {![info exists portinfo(porturl)]} {
			puts stderr "Internal error: no porturl for $name"
			continue
		}
		
		set porturl $portinfo(porturl)
		if { 0 != [regexp {file://(.*)} $porturl match path] } {
			set portdir [file normalize $path]
		} else {
			set portdir [file normalize [macports::getportdir $porturl]]
		}
		set portfile "${portdir}/Portfile"
		if { $verbose } { puts "checking ${name}" }
	
		if {[file readable $portfile]} {
			set mod_date [sql_date [file mtime $portfile]]
			set cur_date [sql_date [clock seconds]]
			
			set post ""
			set none 1
			db eval { select * from submitinfo where porturl=$porturl } values {
				set none 0
				
				if { $values(last_mod_date) == "" || $values(last_mod_date) != $mod_date } {
				
					# The last_mod_date has changed, so just update it to provide
					# hysteresis for file changes
					if { $verbose } { puts "    update ${name} mod date to $mod_date" }
					set post { update submitinfo set last_mod_date=$mod_date where porturl=$porturl }				
<<<<<<< HEAD
				
				} elseif { $values(submitted_mod_date) != $mod_date } {
				
					# last_mod_date is correct and stable, but has not yet been submitted
					# so let's submit it
	
					# Open the port
					set err 0
					if {[catch {set workername [dportopen $porturl [array get submit_options]]} result]} {
						global errorInfo
						ui_debug "$errorInfo"
						puts "Unable to open port: $result"
						set err 1
					}
	
					# Submit the port
					if { !$err && [catch {set result [dportexec $workername submit]} result]} {
						global errorInfo
						ui_debug "$errorInfo"
						puts "Unable to execute port: $result"
						set err 1
					}
			
					# Close the port
					dportclose $workername
					
					# Update the date in the database for this item
					if { !$err && !$result } {
						set post { update submitinfo set submitted_mod_date=$mod_date, submit_date=$cur_date where porturl=$porturl }
					}
				} else {
				
=======
				
				} elseif { $values(submitted_mod_date) != $mod_date } {
				
					# last_mod_date is correct and stable, but has not yet been submitted
					# so let's submit it
	
					# Open the port
					set err 0
					if {[catch {set workername [mportopen $porturl [array get submit_options]]} result]} {
						global errorInfo
						ui_debug "$errorInfo"
						puts "Unable to open port: $result"
						set err 1
					}
	
					# Submit the port
					if { !$err && [catch {set result [mportexec $workername submit]} result]} {
						global errorInfo
						ui_debug "$errorInfo"
						puts "Unable to execute port: $result"
						set err 1
					}
			
					# Close the port
					mportclose $workername
					
					# Update the date in the database for this item
					if { !$err && !$result } {
						set post { update submitinfo set submitted_mod_date=$mod_date, submit_date=$cur_date where porturl=$porturl }
					}
				} else {
				
>>>>>>> 00e8c7aa
					# The port has already been submitted
					if { $verbose } { puts "   submission up to date as of $values(submit_date)" }
				}
				
			}
			
			if { $none } {
				# No record yet, so just create a record for this port
				# Do nothing else yet to provide hysteresis for file changes
				if { $verbose } { puts "    set ${name} mod date to $mod_date" }
				set post { insert into submitinfo (porturl,portname,last_mod_date) values ($porturl, $name, $mod_date) }				
			}
			
			# Do update or insert post processing
			if { $post != "" } {
				db eval $post
			}
		}
		
	}
}


# Globals
set SUBMITTER_NAME "autosubmit"
set SUBMITTER_EMAIL "autosubmit@macports.org"
array set submit_options "submitter_name $SUBMITTER_NAME submitter_email $SUBMITTER_EMAIL"

# Do argument processing
set verbose 0
if { [lsearch $argv -v] >= 0 } {
	set verbose 1
}

<<<<<<< HEAD
# Initialize dports api
dportinit

# Submit ports
set db_file [file normalize "${darwinports::macports_user_dir}/autosubmit.db"]
=======
# Initialize mports api
mportinit

# Submit ports
set db_file [file normalize "${macports::macports_user_dir}/autosubmit.db"]
>>>>>>> 00e8c7aa
if { $verbose } { puts "Using database at $db_file" }
open_db $db_file
submit_ports
close_db<|MERGE_RESOLUTION|>--- conflicted
+++ resolved
@@ -1,10 +1,6 @@
 #!/usr/bin/env tclsh
 
-<<<<<<< HEAD
-package require darwinports
-=======
 package require macports
->>>>>>> 00e8c7aa
 package require sqlite3
 
 proc open_db { db_file } {
@@ -38,11 +34,7 @@
 proc submit_ports {} {
 	global prefix submit_options verbose
 
-<<<<<<< HEAD
-	if {[catch {set res [dportsearch "^.*\$"]} result]} {
-=======
 	if {[catch {set res [mportsearch "^.*\$"]} result]} {
->>>>>>> 00e8c7aa
 		puts "port search failed: $result"
 		exit 1
 	}
@@ -80,40 +72,6 @@
 					# hysteresis for file changes
 					if { $verbose } { puts "    update ${name} mod date to $mod_date" }
 					set post { update submitinfo set last_mod_date=$mod_date where porturl=$porturl }				
-<<<<<<< HEAD
-				
-				} elseif { $values(submitted_mod_date) != $mod_date } {
-				
-					# last_mod_date is correct and stable, but has not yet been submitted
-					# so let's submit it
-	
-					# Open the port
-					set err 0
-					if {[catch {set workername [dportopen $porturl [array get submit_options]]} result]} {
-						global errorInfo
-						ui_debug "$errorInfo"
-						puts "Unable to open port: $result"
-						set err 1
-					}
-	
-					# Submit the port
-					if { !$err && [catch {set result [dportexec $workername submit]} result]} {
-						global errorInfo
-						ui_debug "$errorInfo"
-						puts "Unable to execute port: $result"
-						set err 1
-					}
-			
-					# Close the port
-					dportclose $workername
-					
-					# Update the date in the database for this item
-					if { !$err && !$result } {
-						set post { update submitinfo set submitted_mod_date=$mod_date, submit_date=$cur_date where porturl=$porturl }
-					}
-				} else {
-				
-=======
 				
 				} elseif { $values(submitted_mod_date) != $mod_date } {
 				
@@ -146,7 +104,6 @@
 					}
 				} else {
 				
->>>>>>> 00e8c7aa
 					# The port has already been submitted
 					if { $verbose } { puts "   submission up to date as of $values(submit_date)" }
 				}
@@ -181,19 +138,11 @@
 	set verbose 1
 }
 
-<<<<<<< HEAD
-# Initialize dports api
-dportinit
-
-# Submit ports
-set db_file [file normalize "${darwinports::macports_user_dir}/autosubmit.db"]
-=======
 # Initialize mports api
 mportinit
 
 # Submit ports
 set db_file [file normalize "${macports::macports_user_dir}/autosubmit.db"]
->>>>>>> 00e8c7aa
 if { $verbose } { puts "Using database at $db_file" }
 open_db $db_file
 submit_ports

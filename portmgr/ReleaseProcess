--- conflicted
+++ resolved
@@ -50,11 +50,7 @@
 Only the base subdirectory, not the ports subdirectory, is branched for a given release.
 
 It is strongly recommended to use the svnmerge.py tool (provided by the subversion port) to
-<<<<<<< HEAD
-maintain merge tracking information between release branches and trunk/base if you pretend to
-=======
 maintain merge tracking information between release branches and trunk/base if you intend to
->>>>>>> c20ca078
 merge revisions back and forth between them, which is a very likely scenario. To do this, you
 must initialize the tracking information from within the "base" directory of your checkout of
 the branch you intend to manage:
@@ -154,8 +150,8 @@
 MacPorts releases (1.x.0), named in a consistent fashion and incorporating the OS version for which it
 was built.
 
- MacPorts-1.6.0-10.4.dmg
- MacPorts-1.6.0-10.5.dmg
+ MacPorts-1.6.0-10.4-Tiger.dmg
+ MacPorts-1.6.0-10.5-Leopard.dmg
 
 To create a disk image, use the MacPorts port. The Portfile will need to be updated to incorporate the
 proper release version and checksums, and the release tarballs will need to be already uploaded to the
@@ -169,8 +165,8 @@
 file in the downloads directory:
 
  cd work
- mv MacPorts-1.6.0.dmg MacPorts-1.6.0-10.5.dmg
- for type in -md5 -sha1 -ripemd160; do openssl dgst $type MacPorts-1.6.0-10.5.dmg; done
+ mv MacPorts-1.6.0.dmg MacPorts-1.6.0-10.5-Leopard.dmg
+ for type in -md5 -sha1 -ripemd160; do openssl dgst $type MacPorts-1.6.0-10.5-Leopard.dmg; done
 
 These new products, along with the new checksums, also have to be posted to the appropriate downloads
 directory of the MacPorts svn repository. Developers are required to validate the generated installer as

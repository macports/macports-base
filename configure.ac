dnl Process this file with autoconf to produce a configure script.
dnl $Id$
AC_PREREQ(2.52)
AC_DEFUN([MACPORTS_VERSION_MACRO], [esyscmd(cat config/macports_version | tr -d '\n')])
AC_INIT([MacPorts], [MACPORTS_VERSION_MACRO], [macports-dev@lists.macosforge.org], [macports])
AC_CONFIG_SRCDIR([src/pextlib1.0/Pextlib.c])
AC_CONFIG_HEADERS([src/config.h])
AC_CANONICAL_SYSTEM

# Read in the MacPorts version from the base/config/macports_vesion file
AC_MSG_CHECKING(MacPorts version)
MACPORTS_VERSION=MACPORTS_VERSION_MACRO
AC_MSG_RESULT([$MACPORTS_VERSION])
AC_SUBST(MACPORTS_VERSION)
# Read the old, floating point format version, which we still use internally, and export it for the $macports::autoconf::macports_version variable
MP_VERSION=$(cat config/mp_version | tr -d '\n')
AC_SUBST(MP_VERSION)

# Check user PATH for MP paths, and remove as necessary.
MP_PATH_SCAN

AC_CHECK_PROGS(SW_VERS, sw_vers)
if test "x$SW_VERS" != "x"; then
  AC_MSG_CHECKING(Mac OS X version)
  MACOSX_VERSION=`$SW_VERS -productVersion | cut -f 1-3 -d.`
  AC_MSG_RESULT([$MACOSX_VERSION])
fi

case "$MACOSX_VERSION" in
  10.0*|10.1*|10.2*)
    AC_WARN(This version of Mac OS X is not supported)
    AC_WARN(Please upgrade at http://store.apple.com/)
    ;;
  10.1.[[0-4]]|10.2.[[0-7]]|10.3.[[0-8]]|10.4.[[0-8]])
    AC_WARN(This version of Mac OS X is out of date)
    AC_WARN(Please run Software Update to update it)
    ;;
  10.3*|10.4*|10.5*)
    dnl Supported version
    ;;
  *)
    ;;
esac

XCODEPLIST=/Developer/Applications/Xcode.app/Contents/version.plist
if test -r "$XCODEPLIST"; then
  AC_MSG_CHECKING(Xcode version)
  XCODE_VERSION=`tr -d '\r\n' < $XCODEPLIST | sed -e 's/.*<key>CFBundleShortVersionString<\/key>.<string>\([[0-9.]]*\)<\/string>.*/\1/'`
  AC_MSG_RESULT([$XCODE_VERSION])
fi

case "$XCODE_VERSION" in
  1.[[0-1]]*|2.[[0-1]]*)
    AC_WARN(This version of Xcode Tools is not supported)
    AC_WARN(Please upgrade at http://connect.apple.com/)
    ;;
  1.[[2-4]]*|2.[[2-3]]*)
    AC_WARN(This version of Xcode Tools is out of date)
    AC_WARN(Please consider upgrading as some ports fail compiling)
    ;;
  1.5*|2.4*|3.*)
    dnl Supported version
    ;;
  *)
    ;;
esac

# Checks for programs.
AC_PROG_CC
AC_PROG_OBJC
AC_PROG_INSTALL
AC_PROG_MAKE_SET
AC_PROG_LN_S
AC_PATH_PROG(MTREE, [mtree], [], [$PATH:/usr/sbin])
AC_PATH_PROG(CVS, [cvs], [])
AC_PATH_PROG(SVN, [svn], [])
AC_PATH_PROG(RSYNC, [rsync], [])
AC_PATH_PROG(SED, [sed])
AC_PATH_PROG(TAR, [tar])
AC_PATH_PROG(MAKE, [make])
AC_CHECK_PROG(HAVE_LAUNCHD, [launchd], [yes], [])
AC_PATH_PROG(LAUNCHCTL, [launchctl], [])
AC_PATH_PROG(XCODEBUILD, [xcodebuild], [])
AC_PATH_PROGS(GNUTAR, [gnutar gtar], [], [$PATH:/usr/local/bin])
AC_PATH_PROGS(GNUMAKE, [gnumake gmake], [], [$PATH:/usr/local/bin])
AC_PATH_PROG(BZIP2, [bzip2], [])
AC_PATH_PROG(XAR, [xar], [])
AC_PATH_PROG(OPEN, [open], [])

# Define some precious variables allowing user to override PATH for some programs
AC_ARG_VAR(MTREE, [path to mtree command])
AC_ARG_VAR(CVS, [path to cvs command])
AC_ARG_VAR(SVN, [path to svn command])
AC_ARG_VAR(RSYNC, [path to rsync command])
AC_ARG_VAR(SED, [path to sed command])
AC_ARG_VAR(TAR, [path to tar command])
AC_ARG_VAR(MAKE, [path to make command])
AC_ARG_VAR(GNUTAR, [path to gnutar command])
AC_ARG_VAR(GNUMAKE, [path to gnumake command])
AC_ARG_VAR(BZIP2, [path to bzip2 command])
AC_ARG_VAR(XAR, [path to xar command])
AC_ARG_VAR(OPEN, [path to open command])

MP_SED_EXTENDED_REGEXP
MP_TAR_NO_SAME_OWNER

# Quiche eaters options.
if test x$GCC = xyes; then
	CFLAGS_QUICHEEATERS='-W -Wall -pedantic'
fi
AC_SUBST(CFLAGS_QUICHEEATERS)
MP_WERROR

MP_COMPILER_ATTRIBUTE_UNUSED
MP_COMPILER_ATTRIBUTE_LF_PRIVATE

# Foundation checks
ACX_PTHREAD
MP_OBJC_RUNTIME
MP_OBJC_FOUNDATION

MP_PROG_DAEMONDO
#MP_PROG_XAR

AC_SUBST(REPLACEMENT_PROGS)
AC_SUBST(EXTRA_PROGS)

# set default ports-directory
PORTS_DIR_DEFAULT=`pwd | sed -e "s/base/ports/"`

# Check for paths
AC_PREFIX_DEFAULT(/opt/local)
MP_PATH_PORTSDIR([$PORTS_DIR_DEFAULT])
MP_PATH_MPCONFIGDIR

# Check for install ownership
MP_CHECK_INSTALLUSER
MP_CHECK_INSTALLGROUP
MP_DIRECTORY_MODE

# Check for standard header files.
AC_HEADER_STDC
AC_HEADER_DIRENT
AC_HEADER_SYS_WAIT
AC_HEADER_STAT
AC_CHECK_HEADERS([limits.h paths.h sys/file.h crt_externs.h fcntl.h sys/fcntl.h sys/cdefs.h err.h libgen.h sys/socket.h \
	readline/readline.h readline/history.h pwd.h sys/paths.h utime.h])

INCLUDES="-I.. -I. $INCLUDES"

# Checks for library functions.
AC_FUNC_CLOSEDIR_VOID
AC_FUNC_FORK
AC_FUNC_STRERROR_R
AC_CHECK_FUNCS([bzero memset dup2 regcomp strdup strerror strtol fgetln lockf flock setmode strcasecmp strncasecmp strlcpy copyfile])
MP_CHECK_READLINK_IS_P1003_1A

# Check for md5 implementation
MP_LIB_MD5
# Check for X11 and paraphernalia
MP_CHECK_X11

# Check for readline
AC_ARG_ENABLE(readline, AC_HELP_STRING([--enable-readline], [Enable addition of readline support, if readline present.]),
[
	AC_CHECK_LIB([readline], [readline], [
				  READLINE_LIBS=-lreadline
				  AC_DEFINE([HAVE_LIBREADLINE], [1], [Define to 1 if you have the `readline' library (-lreadline).])
				  ])
	AC_CHECK_DECLS([rl_username_completion_function,rl_filename_completion_function,rl_completion_matches,username_completion_function,filename_completion_function,completion_matches], [], [],
	[
	#include <stdio.h>
	#if HAVE_READLINE_READLINE_H
	# include <readline/readline.h>
	#endif
	])
])
AC_SUBST(READLINE_LIBS)

# Lowest non-system-reserved uid and gid (Apple claims <500)
AC_DEFINE([MIN_USABLE_UID], [500], [Lowest non-system-reserved UID.])
AC_DEFINE([MIN_USABLE_GID], [500], [Lowest non-system-reserved GID.])

# Load tclConfig.sh
SC_PATH_TCLCONFIG
SC_LOAD_TCLCONFIG

# Check for Tcl public headers
dnl XXX	 hardwire CYGPATH (CYGPATH must be set for SC_PUBLIC_TCL_HEADERS)
CYGPATH=echo
SC_PUBLIC_TCL_HEADERS

# Check for tclsh binary
MP_PROG_TCLSH

# Check for Tcl package path
MP_TCL_PACKAGE_DIR

# Check if thread is enabled.
MP_TCL_THREAD_SUPPORT

## libcurl
MP_LIBCURL_FLAGS

# Do we have curl_easy_strerror?
AH_TEMPLATE([HAVE_CURL_EASY_STRERROR],
	       [Define to 1 if you have the curl_easy_strerror function.])
AC_CHECK_LIB([curl], [curl_easy_strerror],
	[AC_DEFINE([HAVE_CURL_EASY_STRERROR])],[],
	[$LDFLAGS_LIBCURL])

# Determine if we need to install some bundled packages
OUR_INCLUDED_PACKAGES=

## Thread package.
AC_ARG_WITH(
		included-tclthread,
		AS_HELP_STRING([--with-included-tclthread],
			[install included Thread package.]),
		[with_included_tclthread=$withval],
		[with_included_tclthread="unspecified"])

# Check if thread package is already installed.
if test "x$with_included_tclthread" = "xunspecified" ; then
	MP_TCL_PACKAGE(
		[Thread],
		[AC_MSG_RESULT([yes]); with_included_tclthread=no],
		[AC_MSG_RESULT([no]); with_included_tclthread=yes])
fi

# If thread package isn't installed, configure and install thread package.
if test "$with_included_tclthread" = "yes"; then
	OUR_INCLUDED_PACKAGES="$OUR_INCLUDED_PACKAGES thread2.6"
	AC_CONFIG_SUBDIRS([src/thread2.6])
	# Extract thread package
	(cd src/; gzip -d < thread2.6.tar.gz | tar xf -)
	# Patch thread package (so thread2.6 is the vanilla distribution directory)
	patch -p0 < src/thread2.6.diff
fi

## sqlite3 package.
AC_ARG_WITH(
		included-sqlite3,
		AS_HELP_STRING([--with-included-sqlite3],
			[build using bundled sqlite3 package]),
		[with_included_sqlite3=$withval],
		[with_included_sqlite3="unspecified"])

# Check if sqlite3 package is already installed.
if test "x$with_included_sqlite3" = "xunspecified" ; then
	AC_CHECK_LIB([sqlite3],[sqlite3_open],
		[with_included_sqlite3=no],
		[with_included_sqlite3=yes])
fi

AC_ARG_WITH(
		tcl-sqlite3,
		AS_HELP_STRING([--with-tcl-sqlite3=DIR],
			[directory for Tcl sqlite3 (default /usr/lib/sqlite3)]),
		[mp_sqlite3_dir=$withval],
		[mp_sqlite3_dir=/usr/lib/sqlite3])

# If sqlite3 package isn't installed, configure and install sqlite3 package.
if test "$with_included_sqlite3" = "yes"; then
	OUR_INCLUDED_PACKAGES="$OUR_INCLUDED_PACKAGES sqlite-3.1.3"
	INCLUDES="$INCLUDES -I../sqlite-3.1.3"
	AC_CONFIG_SUBDIRS([src/sqlite-3.1.3])
	# Extract sqlite3 package
	(cd src/; gzip -d < sqlite-3.1.3.tar.gz | tar xf -)
	# patch sqlite3 with desired configure options
	patch -p0 < src/sqlite-3.1.3.diff
	# the new tclinstaller.tcl needs to have substitution occur
	mv src/sqlite-3.1.3/tclinstaller.tcl src/sqlite-3.1.3/tclinstaller.tcl.in
	SQLITE3_LIBS=`pwd`"/src/sqlite-3.1.3/.libs/libsqlite3.a"
	if test "x$prefix" = "xNONE" ; then
		SQLITE3_DIR=$ac_default_prefix/share/macports/Tcl/sqlite3
	else
		SQLITE3_DIR=$prefix/share/macports/Tcl/sqlite3
	fi
else
	SQLITE3_LIBS="-lsqlite3"

	AC_CACHE_CHECK([for Tcl sqlite3 location], [mp_cv_sqlite3_dir],
		[mp_cv_sqlite3_dir=
		test -r "${mp_sqlite3_dir}/pkgIndex.tcl" && mp_cv_sqlite3_dir=$mp_sqlite3_dir
		])

	SQLITE3_DIR=$mp_cv_sqlite3_dir
fi

AC_SUBST(SQLITE3_LIBS)
AC_SUBST(SQLITE3_DIR)

AC_SUBST(OUR_INCLUDED_PACKAGES)

AH_TEMPLATE([TRACE_SDK], [SDK for SDK redirect in tracelib])
AC_ARG_WITH(
	trace-sdk,
	AS_HELP_STRING([--with-trace-sdk=SDK],
		[SDK for redirection in trace lib (for example MacOSX10.4u.sdk)]),
	[test -d /Developer/SDKs/$withval && AC_DEFINE_UNQUOTED([TRACE_SDK], "${withval}")], [])
<<<<<<< HEAD
=======
	
	
# If /etc/paths.d and /etc/manpaths.d then we can install our path configuration
AC_MSG_CHECKING(whether to install MacPorts paths into /etc/paths.d and /etc/manpaths.d)
mpprefix=$prefix
test "x$mpprefix" = "xNONE" && mpprefix=$ac_default_prefix
if test -d /etc/paths.d -a -d /etc/manpaths.d -a "$mpprefix" = "$ac_default_prefix"; then
	PATHCONF=pathconf
	AC_MSG_RESULT([yes])
else
	AC_MSG_RESULT([no])
fi

>>>>>>> 8688d420

# Allows building of shared libraries
SC_ENABLE_SHARED

# Pull compiler / linker values from tclConfig.sh
CFLAGS_DEBUG=${TCL_CFLAGS_DEBUG}
CFLAGS_OPTIMIZE=${TCL_CFLAGS_OPTIMIZE}
LDFLAGS_DEBUG=${TCL_LDFLAGS_DEBUG}
LDFLAGS_OPTIMIZE=${TCL_LDFLAGS_OPTIMIZE}
SHLIB_LD=${TCL_SHLIB_LD}
STLIB_LD=${TCL_STLIB_LD}
SHLIB_CFLAGS=${TCL_SHLIB_CFLAGS}
SHLIB_SUFFIX=${TCL_SHLIB_SUFFIX}

AC_SUBST(INCLUDES)
AC_SUBST(CFLAGS_DEBUG)
AC_SUBST(CFLAGS_OPTIMIZE)
AC_SUBST(TCL_DEFS)
AC_SUBST(STLIB_LD)
AC_SUBST(SHLIB_LD)
AC_SUBST(SHLIB_CFLAGS)
AC_SUBST(SHLIB_LDFLAGS)
AC_SUBST(SHLIB_SUFFIX)
AC_SUBST(TCL_STUB_LIB_SPEC)
AC_SUBST(TCL_CC)

# misc variables that need to be expanded for substitution into tcl

oldprefix=$prefix
if test "x$prefix" = "xNONE" ; then
   prefix=$ac_default_prefix
fi

eval "prefix_expanded=$prefix"
AC_SUBST(prefix_expanded)
# do this twice, since there is a nested variable of
# ${prefix} inside of ${sysconfdir}
eval "MPCONFIGDIR_EXPANDED=$MPCONFIGDIR"
eval "MPCONFIGDIR_EXPANDED=$MPCONFIGDIR_EXPANDED"
AC_SUBST(MPCONFIGDIR_EXPANDED)
eval "localstatedir_expanded=$localstatedir"
AC_SUBST(localstatedir_expanded)

prefix=$oldprefix

dnl man page settings (compressed, links, etc)
dnl
dnl SC_CONFIG_MANPAGES

# Output
AC_CONFIG_FILES([
	Makefile
	Mk/macports.autoconf.mk
	doc/prefix.mtree
	doc/macosx.mtree
	doc/macports.conf
	portmgr/freebsd/Makefile
	portmgr/fedora/macports.spec
	src/Makefile
	src/macports1.0/macports_autoconf.tcl
	src/tclobjc1.0/Makefile
	src/port1.0/port_autoconf.tcl
	src/registry1.0/registry_autoconf.tcl
	src/programs/Makefile
	src/macports1.0/macports_fastload.tcl
])

AC_OUTPUT<|MERGE_RESOLUTION|>--- conflicted
+++ resolved
@@ -299,22 +299,6 @@
 	AS_HELP_STRING([--with-trace-sdk=SDK],
 		[SDK for redirection in trace lib (for example MacOSX10.4u.sdk)]),
 	[test -d /Developer/SDKs/$withval && AC_DEFINE_UNQUOTED([TRACE_SDK], "${withval}")], [])
-<<<<<<< HEAD
-=======
-	
-	
-# If /etc/paths.d and /etc/manpaths.d then we can install our path configuration
-AC_MSG_CHECKING(whether to install MacPorts paths into /etc/paths.d and /etc/manpaths.d)
-mpprefix=$prefix
-test "x$mpprefix" = "xNONE" && mpprefix=$ac_default_prefix
-if test -d /etc/paths.d -a -d /etc/manpaths.d -a "$mpprefix" = "$ac_default_prefix"; then
-	PATHCONF=pathconf
-	AC_MSG_RESULT([yes])
-else
-	AC_MSG_RESULT([no])
-fi
-
->>>>>>> 8688d420
 
 # Allows building of shared libraries
 SC_ENABLE_SHARED

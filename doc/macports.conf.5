--- conflicted
+++ resolved
@@ -227,7 +227,6 @@
 ${prefix}/bin:${prefix}/sbin:/bin:/sbin:/usr/bin:/usr/sbin
 .It Va extra_env
 List of extra environment variables MacPorts should keep in the user's environment when sanitizing it.
-<<<<<<< HEAD
 .It Va stats_participate
 Participate in MacPorts usage statistics collection program. If set to "yes" 
 a weekly launchd task will submit information to the MacPorts project. This 
@@ -238,7 +237,6 @@
 .It Va stats_id
 This is a string that uniquely identifies this installation of MacPorts. It is automatically generated 
 and should not be modified.
-=======
 Changing this is unsupported.
 .It Va proxy_override_env
 Proxy support. Precedence is: env, macports.conf, System Preferences.
@@ -310,7 +308,6 @@
 .br
 .Ic Default:
 none (internal list based on Xcode version is normally used)
->>>>>>> 34caa134
 .El
 .Sh FILES
 .Bl -tag -width

--- conflicted
+++ resolved
@@ -10,13 +10,10 @@
 TCLLIB_SUBDIR=		@VENDOR_TCLLIB_SUBDIR@
 TCLLIB_TARGETS= 	@VENDOR_TCLLIB_INSTALL@
 
-<<<<<<< HEAD
 LIBSOLV_SUBDIR=		@VENDOR_LIBSOLV_SUBDIR@
 LIBSOLV_TARGETS=	@VENDOR_LIBSOLV_INSTALL@
 
-=======
 PREFIX=			@prefix@
->>>>>>> 209e78f5
 DESTROOT=   		@abs_top_builddir@/vendor/vendor-destroot
 
 .PHONY: all clean distclean install destroot test

# receipt_flat.tcl
# $Id$
#
# Copyright (c) 2004 Will Barton <wbb4@opendarwin.org>
# Copyright (c) 2004 Paul Guyot, MacPorts Team.
# Copyright (c) 2002 Apple Computer, Inc.
# All rights reserved.
#
# Redistribution and use in source and binary forms, with or without
# modification, are permitted provided that the following conditions
# are met:
# 1. Redistributions of source code must retain the above copyright
#    notice, this list of conditions and the following disclaimer.
# 2. Redistributions in binary form must reproduce the above copyright
#    notice, this list of conditions and the following disclaimer in the
#    documentation and/or other materials provided with the distribution.
# 3. Neither the name of Apple Computer, Inc. nor the names of its contributors
#    may be used to endorse or promote products derived from this software
#    without specific prior written permission.
# 
# THIS SOFTWARE IS PROVIDED BY THE COPYRIGHT HOLDERS AND CONTRIBUTORS "AS IS"
# AND ANY EXPRESS OR IMPLIED WARRANTIES, INCLUDING, BUT NOT LIMITED TO, THE
# IMPLIED WARRANTIES OF MERCHANTABILITY AND FITNESS FOR A PARTICULAR PURPOSE
# ARE DISCLAIMED. IN NO EVENT SHALL THE COPYRIGHT OWNER OR CONTRIBUTORS BE
# LIABLE FOR ANY DIRECT, INDIRECT, INCIDENTAL, SPECIAL, EXEMPLARY, OR
# CONSEQUENTIAL DAMAGES (INCLUDING, BUT NOT LIMITED TO, PROCUREMENT OF
# SUBSTITUTE GOODS OR SERVICES; LOSS OF USE, DATA, OR PROFITS; OR BUSINESS
# INTERRUPTION) HOWEVER CAUSED AND ON ANY THEORY OF LIABILITY, WHETHER IN
# CONTRACT, STRICT LIABILITY, OR TORT (INCLUDING NEGLIGENCE OR OTHERWISE)
# ARISING IN ANY WAY OUT OF THE USE OF THIS SOFTWARE, EVEN IF ADVISED OF THE
# POSSIBILITY OF SUCH DAMAGE.
#

package provide receipt_flat 1.0

package require macports 1.0
package require Pextlib 1.0

##
# Receipts Code supporting flat-files
##
namespace eval receipt_flat {

# receipt_lastref is the last attributed index of receipts.
variable receipt_lastref -1

##
#
# Create a new entry and return its reference number.
# The reference number allows us to retrieve the receipt array.
proc new_entry {} {
	variable receipt_lastref
	incr receipt_lastref

	variable receipt_$receipt_lastref
	array set receipt_$receipt_lastref {}

	return $receipt_lastref
}

##
#
# Get the path to the receipt in HEAD format.
# Remark: this code doesn't work for some ports.
# That's why we moved to the new path format in the first place.
#
# portname			the name of the port.
# portversion		the version for this port, 0 if unknown.
# return the path to the file or "" if the file couldn't be found.
proc get_head_entry_receipt_path {portname portversion} {
<<<<<<< HEAD
	global darwinports::registry.path

	# regex match case
	if {$portversion == 0} {
	set x [glob -nocomplain [file join ${darwinports::registry.path} receipts ${portname}-*]]
=======
    global macports::registry.path

    # regex match case
    if {$portversion == 0} {
	set x [glob -nocomplain [file join ${macports::registry.path} receipts ${portname}-*]]
>>>>>>> 00e8c7aa
	if {[string length $x]} {
		set matchfile [lindex $x 0]
		# Remove trailing .bz2, if any.
		regexp {(.*)\.bz2$} $matchfile match matchfile
	} else {
		set matchfile ""
	}
<<<<<<< HEAD
	} else {
	set matchfile [file join ${darwinports::registry.path} receipts ${portname}-${portversion}]
	}
=======
    } else {
	set matchfile [file join ${macports::registry.path} receipts ${portname}-${portversion}]
    }
>>>>>>> 00e8c7aa

	# Might as well bail out early if no file to match
	if {![string length $matchfile]} {
		return ""
	}

	if {[file exists $matchfile] || [file exists ${matchfile}.bz2]} {
		return $matchfile
	}
	return ""
}

##
#
# Open an existing entry and return its reference number.
proc open_entry {name {version 0} {revision 0} {variants ""}} {
	global macports::registry.installtype
	global macports::registry.path

	set receipt_path [file join ${macports::registry.path} receipts ${name}]

	# If the receipt path ${name} doesn't exist, then the receipt probably is
	# in the old HEAD format.
	if { ![file isdirectory $receipt_path] } {
		set receipt_file [get_head_entry_receipt_path $name $version]
		
		if {![string length $receipt_file]} {
			if { $version != 0 } {
				return -code error "Registry error: ${name} @${version}_${revision}${variants} not registered as installed."
			} else {
				return -code error "Registry error: ${name} not registered as installed."
			}
		}
		
		# Extract the version from the path.
		if { $version == 0 } {
			set theFileName [file tail $receipt_file]
			regexp "^$name-(.*)\$" $theFileName match version
		}
	} else {
		# If version wasn't specified, find out the version number.  This will
		# depend on which installtype mode we're in, "direct" or "image"	
		if { $version == 0 } {
			# xxx: If we're in image mode, we really should have had the 
			# version given to us.  How should we handle this?
			set x [glob -nocomplain [file join ${receipt_path} *]]
			if { [string length $x] } {
				set v [lindex [file split [lindex $x 0]] end]
				regexp {([-_a-zA-Z0-9\.]+)_([0-9]*)([+-_a-zA-Z0-9]*)$} $v match version revision variants
			} else {
				return -code error "Registry error: ${name} not registered as installed."
			}
		}
	
		if { ![entry_exists $name $version $revision $variants] } {
			return -code error "Registry error: ${name} @${version}_${revision}${variants} not registered as installed."
		}
	
		set receipt_path [file join ${macports::registry.path} receipts ${name} ${version}_${revision}${variants}]
	
		set receipt_file [file join ${receipt_path} receipt]
	}

	if { [file exists ${receipt_file}.bz2] && [file exists ${registry::autoconf::bzip2_path}] } {
		set receipt_file ${receipt_file}.bz2
		set receipt_contents [exec ${registry::autoconf::bzip2_path} -d -c ${receipt_file}]
	} elseif { [file exists ${receipt_file}] } {
		set receipt_handle [open ${receipt_file} r]
		set receipt_contents [read $receipt_handle]
		close $receipt_handle
	} else {
		return -code error "Registry error: receipt for ${name} @${version}_${revision}${variants} seems to be compressed, but bzip2 couln't be found."
	}

	set ref [new_entry]
	variable receipt_$ref

	# Determine the format of the receipt.
	if {[string match "# Format: var value ...*" $receipt_contents]} {
		# This is old HEAD format.
		# We convert it and we save it.
		# tell the user
		ui_msg "Converting receipt for $name-$version to new format"

		convert_entry_from_HEAD $name $version $revision $variants $receipt_contents $ref
		
		# move the old receipt
		set convertedDirPath [file join ${macports::registry.path} receipts_converted]
		file mkdir $convertedDirPath
		file rename $receipt_file $convertedDirPath
	} elseif {[string match "# Version: *" $receipt_contents]} {
		# This is new format
		if {![string match "# Version: 1.0*" $receipt_contents]} {
			return -code error "Registry error: receipt ${name} @${version}_${revision}${variants} is in an unknown format (version too new?)."
		}

		# Remove any line starting with #
		while {[regexp "(^|\n)#.*\n(.*)\$" $receipt_contents match foo receipt_contents]} {}
		array set receipt_$ref $receipt_contents
	} else {
		# This is old Images format

		# Iterate on the elements of $receipt_contents and add them to the list.
		foreach pair $receipt_contents {
			array set receipt_[set ref] $pair
		}
	}
	
	return $ref
}

##
#
# Convert an entry from HEAD old format.
# HEAD old format is a file in the key,value format with key and values being on the
# same line separated with a space.
# This typically is read with an options-like approach.
# This conversion routine also appends the contents to the file map.
#
# name				the name of the port to convert.
# version			the version of the port to convert.
# revision			the revision of the port to convert (probably inaccurate).
# variants			the variants of the port to convert (idem).
# receipt_contents	the content of the old receipt file.
# ref				reference of the target receipt array where the content must be put.
proc convert_entry_from_HEAD {name version revision variants receipt_contents ref} {
	variable receipt_$ref
	
	# First set default value for stuff that aren't in the receipt.
	array set receipt_[set ref] [list name $name]
	array set receipt_[set ref] [list version $version]
	array set receipt_[set ref] [list revision $revision]
	array set receipt_[set ref] [list variants $variants]
	array set receipt_[set ref] [list installtype direct]
	array set receipt_[set ref] [list receipt_f receipt_flat]
	array set receipt_[set ref] [list active 1]
	
	# Then start a new interpreter to read the content of the portfile.
	interp create theConverterInterpreter
	# Just ignore prefix.
	interp eval theConverterInterpreter "proc prefix {args} {\n\
	}"
	# Also ignore run_depends.
	interp eval theConverterInterpreter "proc run_depends {args} {\n\
	}"
	interp eval theConverterInterpreter "proc categories {args} {\n\
		global theConvertedReceipt\n\
		array set theConvertedReceipt \[list categories \$args\]\n\
	}"
	interp eval theConverterInterpreter "proc description {args} {\n\
		global theConvertedReceipt\n\
		array set theConvertedReceipt \[list description \$args\]\n\
	}"
	interp eval theConverterInterpreter "proc long_description {args} {\
		global theConvertedReceipt\n\
		array set theConvertedReceipt \[list long_description \$args\]\n\
	}"
	interp eval theConverterInterpreter "proc homepage {args} {\n\
		global theConvertedReceipt\n\
		array set theConvertedReceipt \[list homepage \$args\]\n\
	}"
	# contents already is a list.
	interp eval theConverterInterpreter "proc contents {args} {\n\
		variable contents\n\
		set contents \[lindex \$args 0\]\n\
	}"
	interp eval theConverterInterpreter "array set theConvertedReceipt {}"
	interp eval theConverterInterpreter "variable contents"
	interp eval theConverterInterpreter $receipt_contents
	array set receipt_$ref [interp eval theConverterInterpreter "array get theConvertedReceipt"]
	set contents [interp eval theConverterInterpreter "set contents"]
	interp delete theConverterInterpreter

	# Append the contents list to the file map (only the files).
	set theActualContents [list]
	foreach file $contents {
		if {[llength $file]} {
			set theFilePath [lindex $file 0]
			if {[file isfile $theFilePath]} {
				set previousPort [file_registered $theFilePath]
				if {$previousPort != 0} {
					ui_warn "Conflict detected for file $theFilePath between $previousPort and $name."
				}
				if {[catch {register_file $theFilePath $name}]} {
					ui_warn "An error occurred while adding $theFilePath to the file_map database."
				}
			} elseif {![file exists $theFilePath]} {
				ui_warn "Port $name refers to $theFilePath which doesn't exist."
			}
			lappend theActualContents $file
		} else {
			ui_warn "Port $name contents list includes an empty element."
		}
	}
	
	property_store $ref contents $theActualContents

	# Save the file_map afterwards
	write_file_map
	
	# Save the entry to new format.
	write_entry $ref $name $version $revision $variants
}

##
#
# Write the entry that was previously created.
#
# ref				the reference number of the entry.
# name				the name of the port.
# version			the version of the port.
# variants			the variants of the port.
proc write_entry {ref name version {revision 0} {variants ""}} {
	global macports::registry.installtype
	variable receipt_$ref

	set receipt_contents [array get receipt_$ref]

	set receipt_path [file join ${macports::registry.path} receipts ${name} ${version}_${revision}${variants}]
	set receipt_file [file join ${receipt_path} receipt]

	if { ![file isdirectory ${receipt_path}] } {
		file mkdir ${receipt_path}
	}

	set receipt_handle [open ${receipt_file}.tmp w 0644]
	puts $receipt_handle "# Version: 1.0"
	puts $receipt_handle $receipt_contents
	close $receipt_handle

	if { [file exists ${receipt_file}] } {
		system "rm -rf ${receipt_file}"
	} elseif { [file exists ${receipt_file}.bz2] } {
		system "rm -rf ${receipt_file}.bz2"
	}

	system "mv ${receipt_file}.tmp ${receipt_file}"

	if { [file exists ${receipt_file}] && [file exists ${registry::autoconf::bzip2_path}] && ![info exists registry.nobzip] } {
		system "${registry::autoconf::bzip2_path} -f ${receipt_file}"
	}

	return 1
}

# Check to see if an entry exists
proc entry_exists {name version {revision 0} {variants ""}} {
	global macports::registry.path
	variable receipt_handle 
	variable receipt_file 
	variable receipt_path

	set receipt_path [file join ${macports::registry.path} receipts ${name} ${version}_${revision}${variants}]
	set receipt_file [file join ${receipt_path} receipt]

	if { [file exists $receipt_file] } {
		return 1
	} elseif { [file exists ${receipt_file}.bz2] } {
		return 1
	}

	return 0
}

##
#
# Store a property to a receipt that was loaded in memory.
# This replaces any property that had the same key previously in the receipt.
#
# ref			reference number for the receipt.
# property		key for the property to store.
# value			value for the property to store.
proc property_store {ref property value} {
	variable receipt_$ref
	
	array set receipt_[set ref] [list $property $value]

	return 1
}

##
#
# Retrieve a property from a receipt that was loaded in memory.
#
# ref			reference number for the receipt.
# property		key for the property to retrieve.
#
proc property_retrieve {ref property} {
	variable receipt_$ref

	set theCouple [array get receipt_[set ref] $property]
	if {[llength $theCouple] != 2} {
		return 0
	} else {
		return [lindex $theCouple 1]
	}
}

# Delete an entry
proc delete_entry {name version {revision 0} {variants ""}} {
	global macports::registry.path

	set receipt_path [file join ${macports::registry.path} receipts ${name} ${version}_${revision}${variants}]
	if { [file exists ${receipt_path}] } {
		# remove port receipt directory
		ui_debug "deleting directory: ${receipt_path}"
		file delete -force ${receipt_path}
		# remove port receipt parent directory (if empty)
		set receipt_dir [file join ${macports::registry.path} receipts ${name}]
		if { [file isdirectory ${receipt_dir}] } {
			# 0 item means empty.
			if { [llength [readdir ${receipt_dir}]] == 0 } {
				ui_debug "deleting directory: ${receipt_dir}"
				file delete -force ${receipt_dir}
			} else {
				ui_debug "${receipt_dir} is not empty"
			}
		}
		return 1
	} else {
		return 0
	}
}

# Return all installed ports
#
# If version is "", return all ports of that version.
# Otherwise, return only ports that exactly match this version.
# What we call version here is version_revision+variants.
# Note: at some point we need to change these APIs and support something
# like selecting on the version or selecting variants in any order.
proc installed {{name ""} {version ""}} {
	global macports::registry.path

	set query_path [file join ${macports::registry.path} receipts]
	
	if { $name == "" } {
		set query_path [file join ${query_path} *]
		if { $version == "" } {
			set query_path [file join ${query_path} *]
		}
		# [PG] Huh?
	} else {
		set query_path [file join ${query_path} ${name}]
		if { $version != "" } {
			set query_path [file join ${query_path} ${version}]
		} else {
			set query_path [file join ${query_path} *]
		}
	}

	set x [glob -nocomplain -types d ${query_path}]
	set rlist [list]
	foreach p $x {
		set plist [list]
		regexp {([-_a-zA-Z0-9\.]+)_([0-9]*)([+-_a-zA-Z0-9]*)$} [lindex [file split $p] end] match version revision variants
		lappend plist [lindex [file split $p] end-1]
		lappend plist $version
		lappend plist $revision
		lappend plist $variants
		lappend rlist $plist
	}

	# append the ports in old HEAD format.
	if { $name == "" } {
		set query_path [file join ${macports::registry.path} receipts *]
	} else {
		set query_path [file join ${macports::registry.path} receipts ${name}-*]
	}
	set receiptglob [glob -nocomplain -types f ${query_path}]
	foreach receipt_file $receiptglob {
		set theFileName [file tail $receipt_file]

		# Remark: these regexes do not always work.
		set theName ""
		if { $name == "" } {
			regexp {^(.*)-(.*)$} $theFileName match theName version
		} else {
			regexp "^($name)-(.*)\$" $theFileName match theName version
		}
		
		# Skip if the name is empty, i.e. if it didn't match.
		if {[string length $theName]} {
			set plist [list]
			lappend plist $theName
			
			# Remove .bz2 suffix, if present.
			regexp {^(.*)\.bz2$} $version match version
			lappend plist $version
			lappend plist 0
			lappend plist ""
			lappend rlist $plist
		}
	}

	return $rlist
}

# File Map stuff

##
# open the file map and store a reference to it into variable file_map.
# convert from the old format if required.
#
proc open_file_map {{readonly 0}} {
	global macports::registry.path
	variable file_map

	set receipt_path [file join ${macports::registry.path} receipts]
	set map_file [file join ${receipt_path} file_map]

	# Don't reopen it (it actually would deadlock us), unless it was open r/o.
	# and we want it r/w.
	if { [info exists file_map] } {
		if { $readonly == 0 } {
			if {[filemap isreadonly file_map]} {
				filemap close file_map
				filemap open file_map ${map_file}.db
			}
		}
		return 0
	}

	set old_filemap [list]

	if { ![file exists ${map_file}.db] } {
		# Convert to new format
		if { [file exists ${map_file}.bz2] && [file exists ${registry::autoconf::bzip2_path}] } {
			set old_filemap [exec ${registry::autoconf::bzip2_path} -d -c ${map_file}.bz2]
		} elseif { [file exists $map_file] } {		
			set map_handle [open ${map_file} r]
			set old_filemap [read $map_handle]
			close $map_handle
		}
	}

	if { [llength $old_filemap] > 0 } {
		# Translate from old format.
		# Open the map (new format)
		filemap open file_map ${map_file}.db
		
		# Tell the user.
		ui_msg "Converting file map to new format (this may take a while)"

		foreach f $old_filemap {
			filemap set file_map [lindex $f 0] [lindex $f 1]
		}
		
		# Save it afterwards.
		filemap save file_map

		# reopen it r/o if we wanted it r/o.
	} else {
		# open it directly
		if { $readonly == 1 } {
			filemap open file_map ${map_file}.db readonly
		} else {
			filemap open file_map ${map_file}.db
		}
	}
	
	return 0
}

##
# determine if a file is registered in the file map, and if it is,
# get its port.
# open the file map if required.
#
# - file	the file to test
# return the 0 if the file is not registered, the name of the port otherwise.
#
proc file_registered {file} {
	variable file_map

	open_file_map 1

	if {[filemap exists file_map $file]} {
		return [filemap get file_map $file]
	} else {
		return 0
	}
}

##
# determine if a port is registered in the file map, and if it is,
# get its installed (activated) files.
# convert the port if required.
# open the file map if required.
#
# - port	the port to test
# return the 0 if the port is not registered, the list of its files otherwise.
#
proc port_registered {name} {
	# Trust the file map first.
	variable file_map

	open_file_map 1

	set files [filemap list file_map $name]

	if { [llength $files] > 0 } {
		return $files
	} else {
		# Is port installed?
		set matchingPorts [installed $name]
		if { [llength $matchingPorts] } {
			# Convert the port and retry.
			open_entry $name
			
			set files [filemap list file_map $name]
			
			return $files
		} else {
			return 0
		}
	}
}

##
# register a file in the file map.
# open the file map if required.
#
# - file	the file to register
# - port	the port to associate with the file
#
proc register_file {file port} {
	variable file_map

	open_file_map

	if { [file type $file] == "link" } {
		ui_debug "Adding link to file_map: $file for: $port"
	} else {
		ui_debug "Adding file to file_map: $file for: $port"
	}
	filemap set file_map $file $port
}

##
# register all the files in the list 'files' in the filemap.
# open the file map if required.
#
# - files	the list of files to register
# - port	the port to associate the files with
#
proc register_bulk_files {files port} {
	variable file_map

	open_file_map

	foreach f $files {
		set file [lindex $f 0]
		if { [file type $file] == "link" } {
			ui_debug "Adding link to file_map: $file for: $port"
		} else {
			ui_debug "Adding file to file_map: $file for: $port"
		}
		filemap set file_map $file $port
	}
}

##
# unregister a file from the file map.
# open the file map if required.
#
# - file	the file to unregister
#
proc unregister_file {file} {
	variable file_map

	open_file_map

	ui_debug "Removing entry from file_map: $file"
	filemap unset file_map $file
}

##
# save the file map to disk.
# do not do anything if the file map wasn't open.
#
# always return 1
#
proc write_file_map {args} {
	variable file_map

	if { [info exists file_map] } {
		open_file_map
		filemap save file_map
	}

	return 1
}

# Dependency Map Code
proc open_dep_map {args} {
	global macports::registry.path
	variable dep_map

	set receipt_path [file join ${macports::registry.path} receipts]

	set map_file [file join ${receipt_path} dep_map]

	if { [file exists ${map_file}.bz2] && [file exists ${registry::autoconf::bzip2_path}] } {
		set dep_map [exec ${registry::autoconf::bzip2_path} -d -c ${map_file}.bz2]
	} elseif { [file exists ${map_file}] } {
		set map_handle [open ${map_file} r]
		set dep_map [read $map_handle]
		close $map_handle
	} else {
		set dep_map [list]
	}
	if { ![llength $dep_map] > 0 } {
		set dep_map [list]
	}
}

# List all ports this one depends on
proc list_depends {name} {
	variable dep_map
	if { [llength $dep_map] < 1 && [info exists dep_map] } {
		open_dep_map
	}
	set rlist [list]
	foreach de $dep_map {
		if { $name == [lindex $de 2] } {
			lappend rlist $de
		}
	}
	return $rlist
}

# List all the ports that depend on this port
proc list_dependents {name} {
	variable dep_map
	if { [llength $dep_map] < 1 && [info exists dep_map] } {
		open_dep_map
	}
	set rlist [list]
	foreach de $dep_map {
		if { $name == [lindex $de 0] } {
			lappend rlist $de
		}
	}
	return $rlist
}

proc register_dep {dep type port} {
	variable dep_map
	lappend dep_map [list $dep $type $port]
}

proc unregister_dep {dep type port} {
	variable dep_map
	set new_map [list]
	foreach de $dep_map {
		if { $de != [list $dep $type $port] } {
			lappend new_map $de
		}
	}
	set dep_map $new_map
}

proc write_dep_map {args} {
	global macports::registry.path
	variable dep_map

	set receipt_path [file join ${macports::registry.path} receipts]

	set map_file [file join ${receipt_path} dep_map]

	set map_handle [open ${map_file}.tmp w 0644]
	puts $map_handle $dep_map
	close $map_handle

	# don't both checking for presence, file delete doesn't error if file doesn't exist
	file delete ${map_file} ${map_file}.bz2

	file rename ${map_file}.tmp ${map_file}

	if { [file exists ${map_file}] && [file exists ${registry::autoconf::bzip2_path}] && ![info exists registry.nobzip] } {
		system "${registry::autoconf::bzip2_path} -f ${map_file}"
	}

	return 1
}

# End of receipt_flat namespace
}
<|MERGE_RESOLUTION|>--- conflicted
+++ resolved
@@ -68,45 +68,31 @@
 # portversion		the version for this port, 0 if unknown.
 # return the path to the file or "" if the file couldn't be found.
 proc get_head_entry_receipt_path {portname portversion} {
-<<<<<<< HEAD
-	global darwinports::registry.path
-
-	# regex match case
-	if {$portversion == 0} {
-	set x [glob -nocomplain [file join ${darwinports::registry.path} receipts ${portname}-*]]
-=======
     global macports::registry.path
 
     # regex match case
     if {$portversion == 0} {
 	set x [glob -nocomplain [file join ${macports::registry.path} receipts ${portname}-*]]
->>>>>>> 00e8c7aa
 	if {[string length $x]} {
-		set matchfile [lindex $x 0]
+	    set matchfile [lindex $x 0]
 		# Remove trailing .bz2, if any.
 		regexp {(.*)\.bz2$} $matchfile match matchfile
 	} else {
-		set matchfile ""
-	}
-<<<<<<< HEAD
-	} else {
-	set matchfile [file join ${darwinports::registry.path} receipts ${portname}-${portversion}]
-	}
-=======
+	    set matchfile ""
+	}
     } else {
 	set matchfile [file join ${macports::registry.path} receipts ${portname}-${portversion}]
     }
->>>>>>> 00e8c7aa
-
-	# Might as well bail out early if no file to match
-	if {![string length $matchfile]} {
+
+    # Might as well bail out early if no file to match
+    if {![string length $matchfile]} {
 		return ""
-	}
-
-	if {[file exists $matchfile] || [file exists ${matchfile}.bz2]} {
+    }
+
+    if {[file exists $matchfile] || [file exists ${matchfile}.bz2]} {
 		return $matchfile
-	}
-	return ""
+    }
+    return ""
 }
 
 ##
@@ -466,15 +452,15 @@
 	} else {
 		set query_path [file join ${macports::registry.path} receipts ${name}-*]
 	}
-	set receiptglob [glob -nocomplain -types f ${query_path}]
-	foreach receipt_file $receiptglob {
+    set receiptglob [glob -nocomplain -types f ${query_path}]
+    foreach receipt_file $receiptglob {
 		set theFileName [file tail $receipt_file]
 
-		# Remark: these regexes do not always work.
-		set theName ""
-		if { $name == "" } {
+    	# Remark: these regexes do not always work.
+   		set theName ""
+    	if { $name == "" } {
 			regexp {^(.*)-(.*)$} $theFileName match theName version
-		} else {
+    	} else {
 			regexp "^($name)-(.*)\$" $theFileName match theName version
 		}
 		
@@ -707,7 +693,7 @@
 		set dep_map [read $map_handle]
 		close $map_handle
 	} else {
-		set dep_map [list]
+	    set dep_map [list]
 	}
 	if { ![llength $dep_map] > 0 } {
 		set dep_map [list]
@@ -772,10 +758,10 @@
 	puts $map_handle $dep_map
 	close $map_handle
 
-	# don't both checking for presence, file delete doesn't error if file doesn't exist
-	file delete ${map_file} ${map_file}.bz2
-
-	file rename ${map_file}.tmp ${map_file}
+    # don't both checking for presence, file delete doesn't error if file doesn't exist
+    file delete ${map_file} ${map_file}.bz2
+
+    file rename ${map_file}.tmp ${map_file}
 
 	if { [file exists ${map_file}] && [file exists ${registry::autoconf::bzip2_path}] && ![info exists registry.nobzip] } {
 		system "${registry::autoconf::bzip2_path} -f ${map_file}"

--- conflicted
+++ resolved
@@ -84,13 +84,10 @@
     http://ftpmain.gnustep.org/pub/gnustep/
     ftp://ftp.easynet.nl/mirror/GNUstep/pub/gnustep/
     ftp://ftp.gnustep.org/pub/gnustep/
-<<<<<<< HEAD
-=======
 }
 
 set portfetch::mirror_sites::sites(googlecode) {
     http://${name}.googlecode.com/files/
->>>>>>> 4884c451
 }
 
 set portfetch::mirror_sites::sites(isc) {

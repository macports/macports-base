--- conflicted
+++ resolved
@@ -94,9 +94,6 @@
 if {[info exists os.platform] && ![info exists variations(${os.platform})]} { variant_set ${os.platform}}
 if {[info exists os.arch] && ![info exists variations(${os.arch})]} { variant_set ${os.arch} }
 if {[info exists os.platform] && (${os.platform} == "darwin") && ![file isdirectory /System/Library/Frameworks/Carbon.framework] && ![info exists variations(puredarwin)]} { variant_set puredarwin }
-<<<<<<< HEAD
-if {[info exists os.platform] && (${os.platform} == "darwin") && [file isdirectory /System/Library/Frameworks/Carbon.framework] && ![info exists variations(macosx)]} { variant_set macosx }
-=======
 if {[info exists os.platform] && (${os.platform} == "darwin") && [file isdirectory /System/Library/Frameworks/Carbon.framework] && ![info exists variations(macosx)]} {
 	variant_set macosx
 	# Declare default universal variant, on >10.3
@@ -122,7 +119,6 @@
 		}
 	}
 }
->>>>>>> 4884c451
 
 proc main {args} {
     return 0

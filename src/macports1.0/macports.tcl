# -*- coding: utf-8; mode: tcl; tab-width: 4; indent-tabs-mode: nil; c-basic-offset: 4 -*- vim:fenc=utf-8:filetype=tcl:et:sw=4:ts=4:sts=4
# macports.tcl
# $Id$
#
# Copyright (c) 2002 Apple Computer, Inc.
# Copyright (c) 2004 - 2005 Paul Guyot, <pguyot@kallisys.net>.
# Copyright (c) 2004 - 2006 Ole Guldberg Jensen <olegb@opendarwin.org>.
# Copyright (c) 2004 - 2005 Robert Shaw <rshaw@opendarwin.org>
# All rights reserved.
#
# Redistribution and use in source and binary forms, with or without
# modification, are permitted provided that the following conditions
# are met:
# 1. Redistributions of source code must retain the above copyright
#    notice, this list of conditions and the following disclaimer.
# 2. Redistributions in binary form must reproduce the above copyright
#    notice, this list of conditions and the following disclaimer in the
#    documentation and/or other materials provided with the distribution.
# 3. Neither the name of Apple Computer, Inc. nor the names of its contributors
#    may be used to endorse or promote products derived from this software
#    without specific prior written permission.
#
# THIS SOFTWARE IS PROVIDED BY THE COPYRIGHT HOLDERS AND CONTRIBUTORS "AS IS"
# AND ANY EXPRESS OR IMPLIED WARRANTIES, INCLUDING, BUT NOT LIMITED TO, THE
# IMPLIED WARRANTIES OF MERCHANTABILITY AND FITNESS FOR A PARTICULAR PURPOSE
# ARE DISCLAIMED. IN NO EVENT SHALL THE COPYRIGHT OWNER OR CONTRIBUTORS BE
# LIABLE FOR ANY DIRECT, INDIRECT, INCIDENTAL, SPECIAL, EXEMPLARY, OR
# CONSEQUENTIAL DAMAGES (INCLUDING, BUT NOT LIMITED TO, PROCUREMENT OF
# SUBSTITUTE GOODS OR SERVICES; LOSS OF USE, DATA, OR PROFITS; OR BUSINESS
# INTERRUPTION) HOWEVER CAUSED AND ON ANY THEORY OF LIABILITY, WHETHER IN
# CONTRACT, STRICT LIABILITY, OR TORT (INCLUDING NEGLIGENCE OR OTHERWISE)
# ARISING IN ANY WAY OUT OF THE USE OF THIS SOFTWARE, EVEN IF ADVISED OF THE
# POSSIBILITY OF SUCH DAMAGE.
#
package provide macports 1.0
package require macports_dlist 1.0
package require macports_index 1.0
package require macports_util 1.0

namespace eval macports {
    namespace export bootstrap_options user_options portinterp_options open_mports ui_priorities
    variable bootstrap_options "\
        portdbpath libpath binpath auto_path extra_env sources_conf prefix portdbformat \
        portautoclean porttrace \
        portverbose destroot_umask variants_conf rsync_server rsync_options \
        rsync_dir startupitem_type place_worksymlink xcodeversion xcodebuildcmd \
        mp_remote_url mp_remote_submit_url configureccache configuredistcc configurepipe buildnicevalue buildmakejobs \
        applications_dir frameworks_dir developer_dir universal_archs build_arch \
        macportsuser proxy_override_env proxy_http proxy_https proxy_ftp proxy_rsync proxy_skip"
    variable user_options "submitter_name submitter_email submitter_key"
    variable portinterp_options "\
        portdbpath porturl portpath portbuildpath auto_path prefix prefix_frozen portsharepath \
        registry.path registry.format portimagefilepath portautoclean \
        porttrace portverbose destroot_umask rsync_server \
        rsync_options rsync_dir startupitem_type place_worksymlink \
        mp_remote_url mp_remote_submit_url configureccache configuredistcc configurepipe buildnicevalue buildmakejobs \
        applications_dir frameworks_dir developer_dir universal_archs build_arch $user_options \
        os_arch os_endian os_major os_platform os_version"

    # deferred options are only computed when needed.
    # they are not exported to the trace thread.
    # they are not exported to the interpreter in system_options array.
    variable portinterp_deferred_options "xcodeversion xcodebuildcmd"

    variable open_mports {}

    variable ui_priorities "debug info msg error warn"
}

# Provided UI instantiations
# For standard messages, the following priorities are defined
#     debug, info, msg, warn, error
# Clients of the library are expected to provide ui_prefix and ui_channels with
# the following prototypes.
#     proc ui_prefix {priority}
#     proc ui_channels {priority}
# ui_prefix returns the prefix for the messages, if any.
# ui_channels returns a list of channels to output the message to, empty for
#     no message.
# if these functions are not provided, defaults are used.
# Clients of the library may optionally provide ui_init with the following
# prototype.
#     proc ui_init {priority prefix channels message}
# ui_init needs to correctly define the proc ::ui_$priority {message} or throw
# an error.
# if this function is not provided or throws an error, default procedures for
# ui_$priority are defined.

# ui_options accessor
proc macports::ui_isset {val} {
    if {[info exists macports::ui_options($val)]} {
        if {$macports::ui_options($val) == "yes"} {
            return 1
        }
    }
    return 0
}


# global_options accessor
proc macports::global_option_isset {val} {
    if {[info exists macports::global_options($val)]} {
        if {$macports::global_options($val) == "yes"} {
            return 1
        }
    }
    return 0
}


proc macports::ui_init {priority args} {
    # Get the list of channels.
    if {[llength [info commands ui_channels]] > 0} {
        set channels [ui_channels $priority]
    } else {
        set channels [ui_channels_default $priority]
    }

    # Simplify ui_$priority.
    set nbchans [llength $channels]
    if {$nbchans == 0} {
        proc ::ui_$priority {args} {}
    } else {
        if {[llength [info commands ui_prefix]] > 0} {
            set prefix [ui_prefix $priority]
        } else {
            set prefix [ui_prefix_default $priority]
        }

        if {[llength [info commands ::ui_init]] > 0} {
            eval ::ui_init $priority $prefix $channels $args
        } else {
            if {$nbchans == 1} {
                set chan [lindex $channels 0]
                proc ::ui_$priority {args} [subst {
                    if {\[lindex \$args 0\] == "-nonewline"} {
                        puts -nonewline $chan "$prefix\[lindex \$args 1\]"
                    } else {
                        puts $chan "$prefix\[lindex \$args 0\]"
                    }
                }]
            } else {
                proc ::ui_$priority {args} [subst {
                    foreach chan \$channels {
                        if {\[lindex \$args 0\] == "-nonewline"} {
                            puts -nonewline $chan "$prefix\[lindex \$args 1\]"
                        } else {
                            puts $chan "$prefix\[lindex \$args 0\]"
                        }
                    }
                }]
            }
        }

        # Call ui_$priority
        eval ::ui_$priority $args
    }
}

# Default implementation of ui_prefix
proc macports::ui_prefix_default {priority} {
    switch $priority {
        debug {
            return "DEBUG: "
        }
        error {
            return "Error: "
        }
        warn {
            return "Warning: "
        }
        default {
            return ""
        }
    }
}

# Default implementation of ui_channels:
# ui_options(ports_debug) - If set, output debugging messages
# ui_options(ports_verbose) - If set, output info messages (ui_info)
# ui_options(ports_quiet) - If set, don't output "standard messages"
proc macports::ui_channels_default {priority} {
    switch $priority {
        debug {
            if {[ui_isset ports_debug]} {
                return {stderr}
            } else {
                return {}
            }
        }
        info {
            if {[ui_isset ports_verbose]} {
                return {stdout}
            } else {
                return {}
            }
        }
        msg {
            if {[ui_isset ports_quiet]} {
                return {}
            } else {
                return {stdout}
            }
        }
        warn -
        error {
            return {stderr}
        }
        default {
            return {stdout}
        }
    }
}

foreach priority ${macports::ui_priorities} {
    proc ui_$priority {args} [subst { eval macports::ui_init $priority \$args }]
}

# Replace puts to catch errors (typically broken pipes when being piped to head)
rename puts tcl::puts
proc puts {args} {
    catch "tcl::puts $args"
}

# find a binary either in a path defined at MacPorts' configuration time
# or in the PATH environment variable through macports::binaryInPath (fallback)
proc macports::findBinary {prog {autoconf_hint ""}} {
    if {${autoconf_hint} != "" && [file executable ${autoconf_hint}]} {
        return ${autoconf_hint}
    } else {
        if {[catch {set cmd_path [macports::binaryInPath ${prog}]} result] == 0} {
            return ${cmd_path}
        } else {
            return -code error "${result} or at its MacPorts configuration time location, did you move it?"
        }
    }
}

# check for a binary in the path
# returns an error code if it cannot be found
proc macports::binaryInPath {prog} {
    global env
    foreach dir [split $env(PATH) :] {
        if {[file executable [file join $dir $prog]]} {
            return [file join $dir $prog]
        }
    }
    return -code error [format [msgcat::mc "Failed to locate '%s' in path: '%s'"] $prog $env(PATH)];
}

# deferred option processing
proc macports::getoption {name} {
    global macports::$name
    return [expr $$name]
}

# deferred and on-need extraction of xcodeversion and xcodebuildcmd.
proc macports::setxcodeinfo {name1 name2 op} {
    global macports::xcodeversion
    global macports::xcodebuildcmd

    trace remove variable macports::xcodeversion read macports::setxcodeinfo
    trace remove variable macports::xcodebuildcmd read macports::setxcodeinfo

    if {[catch {set xcodebuild [binaryInPath "xcodebuild"]}] == 0} {
        if {![info exists xcodeversion]} {
            # Determine xcode version (<= 2.0 or 2.1)
            if {[catch {set xcodebuildversion [exec xcodebuild -version]}] == 0} {
                if {[regexp "DevToolsCore-(.*); DevToolsSupport-(.*)" $xcodebuildversion devtoolscore_v devtoolssupport_v] == 1} {
                    if {$devtoolscore_v >= 620.0 && $devtoolssupport_v >= 610.0} {
                        # for now, we don't need to distinguish 2.1 from 2.1 or higher.
                        set macports::xcodeversion "2.1"
                    } else {
                        set macports::xcodeversion "2.0orlower"
                    }
                } else {
                    set macports::xcodeversion "2.0orlower"
                }
            } else {
                set macports::xcodeversion "2.0orlower"
            }
        }

        if {![info exists xcodebuildcmd]} {
            set macports::xcodebuildcmd "xcodebuild"
        }
    } elseif {[catch {set pbxbuild [binaryInPath "pbxbuild"]}] == 0} {
        if {![info exists xcodeversion]} {
            set macports::xcodeversion "pb"
        }
        if {![info exists xcodebuildcmd]} {
            set macports::xcodebuildcmd "pbxbuild"
        }
    } else {
        if {![info exists xcodeversion]} {
            set macports::xcodeversion "none"
        }
        if {![info exists xcodebuildcmd]} {
            set macports::xcodebuildcmd "none"
        }
    }
}

proc mportinit {{up_ui_options {}} {up_options {}} {up_variations {}}} {
    if {$up_ui_options eq ""} {
        array set macports::ui_options {}
    } else {
        upvar $up_ui_options temp_ui_options
        array set macports::ui_options [array get temp_ui_options]
    }
    if {$up_options eq ""} {
        array set macports::global_options {}
    } else {
        upvar $up_options temp_options
        array set macports::global_options [array get temp_options]
    }
    if {$up_variations eq ""} {
        array set variations {}
    } else {
        upvar $up_variations variations
    }

    global auto_path env tcl_platform
    global macports::autoconf::macports_conf_path
    global macports::macports_user_dir
    global macports::bootstrap_options
    global macports::user_options
    global macports::extra_env
    global macports::portconf
    global macports::portdbpath
    global macports::portsharepath
    global macports::registry.format
    global macports::registry.path
    global macports::portimagefilepath
    global macports::sources
    global macports::sources_default
    global macports::sources_conf
    global macports::destroot_umask
    global macports::libpath
    global macports::prefix
    global macports::macportsuser
    global macports::prefix_frozen
    global macports::rsync_dir
    global macports::rsync_options
    global macports::rsync_server
    global macports::variants_conf
    global macports::xcodebuildcmd
    global macports::xcodeversion
    global macports::configureccache
    global macports::configuredistcc
    global macports::configurepipe
    global macports::buildnicevalue
    global macports::buildmakejobs
    global macports::universal_archs
    global macports::build_arch
    global macports::os_arch
    global macports::os_endian
    global macports::os_major
    global macports::os_platform
    global macports::os_version

    # Set the system encoding to utf-8
    encoding system utf-8

    # Ensure that the macports user directory exists if HOME is defined
    if {[info exists env(HOME)]} {
        set macports::macports_user_dir [file normalize $macports::autoconf::macports_user_dir]
    } else {
        # Otherwise define the user directory as a direcotory that will never exist
        set macports::macports_user_dir "/dev/null/NO_HOME_DIR"
    }

    # Configure the search path for configuration files
    set conf_files ""
    lappend conf_files "${macports_conf_path}/macports.conf"
    if { [file isdirectory $macports_user_dir] } {
        lappend conf_files "${macports_user_dir}/macports.conf"
    }
    if {[info exists env(PORTSRC)]} {
        set PORTSRC $env(PORTSRC)
        lappend conf_files ${PORTSRC}
    }

    # Process the first configuration file we find on conf_files list
    foreach file $conf_files {
        if [file exists $file] {
            set portconf $file
            set fd [open $file r]
            while {[gets $fd line] >= 0} {
                if {[regexp {^(\w+)([ \t]+(.*))?$} $line match option ignore val] == 1} {
                    if {[lsearch $bootstrap_options $option] >= 0} {
                        set macports::$option [string trim $val]
                        global macports::$option
                    }
                }
            }
            close $fd
        }
    }

    # Process per-user only settings
    set per_user "${macports_user_dir}/user.conf"
    if [file exists $per_user] {
        set fd [open $per_user r]
        while {[gets $fd line] >= 0} {
            if {[regexp {^(\w+)([ \t]+(.*))?$} $line match option ignore val] == 1} {
                if {[lsearch $user_options $option] >= 0} {
                    set macports::$option $val
                    global macports::$option
                }
            }
        }
        close $fd
    }

    if {![info exists sources_conf]} {
        return -code error "sources_conf must be set in ${macports_conf_path}/macports.conf or in your ${macports_user_dir}/macports.conf file"
    }
    set fd [open $sources_conf r]
    while {[gets $fd line] >= 0} {
        set line [string trimright $line]
        if {![regexp {^\s*#|^$} $line]} {
            if {[regexp {^([\w-]+://\S+)(?:\s+\[(\w+(?:,\w+)*)\])?$} $line _ url flags]} {
                set flags [split $flags ,]
                foreach flag $flags {
                    if {[lsearch -exact [list nosync default] $flag] == -1} {
                        ui_warn "$sources_conf source '$line' specifies invalid flag '$flag'"
                    }
                    if {$flag == "default"} {
                        if {[info exists sources_default]} {
                            ui_warn "More than one default port source is defined."
                        }
                        set sources_default [concat [list $url] $flags]
                    }
                }
                lappend sources [concat [list $url] $flags]
            } else {
                ui_warn "$sources_conf specifies invalid source '$line', ignored."
            }
        }
    }
    close $fd
    # Make sure the default port source is defined. Otherwise
    # [macports::getportresourcepath] fails when the first source doesn't
    # contain _resources.
    if {![info exists sources_default]} {
        ui_warn "No default port source specified in $sources_conf, using last source as default"
        set sources_default [lindex $sources end]
    }

    if {![info exists sources]} {
        if {[file isdirectory ports]} {
            set sources "file://[pwd]/ports"
        } else {
            return -code error "No sources defined in $sources_conf"
        }
    }

    if {[info exists variants_conf]} {
        if {[file exist $variants_conf]} {
            set fd [open $variants_conf r]
            while {[gets $fd line] >= 0} {
                set line [string trimright $line]
                if {![regexp {^[\ \t]*#.*$|^$} $line]} {
                    foreach arg [split $line " \t"] {
                        if {[regexp {^([-+])([-A-Za-z0-9_+\.]+)$} $arg match sign opt] == 1} {
                            if {![info exists variations($opt)]} {
                                set variations($opt) $sign
                            }
                        } else {
                            ui_warn "$variants_conf specifies invalid variant syntax '$arg', ignored."
                        }
                    }
                }
            }
            close $fd
        } else {
            ui_debug "$variants_conf does not exist, variants_conf setting ignored."
        }
    }
    global macports::global_variations
    array set macports::global_variations [mport_filtervariants [array get variations] yes]

    if {![info exists portdbpath]} {
        return -code error "portdbpath must be set in ${macports_conf_path}/macports.conf or in your ${macports_user_dir}/macports.conf"
    }
    if {![file isdirectory $portdbpath]} {
        if {![file exists $portdbpath]} {
            if {[catch {file mkdir $portdbpath} result]} {
                return -code error "portdbpath $portdbpath does not exist and could not be created: $result"
            }
        } else {
            return -code error "$portdbpath is not a directory. Please create the directory $portdbpath and try again"
        }
    }

    set registry.path $portdbpath
    set portimagefilepath [file join $portdbpath images]

    # Format for receipts, can currently be either "flat" or "sqlite"
    if {[info exists portdbformat]} {
        if { $portdbformat == "sqlite" } {
            return -code error "SQLite is not yet supported for registry storage."
        }
        set registry.format receipt_${portdbformat}
    } else {
        set registry.format receipt_flat
    }

    # Autoclean mode, whether to automatically call clean after "install"
    if {![info exists portautoclean]} {
        set macports::portautoclean "yes"
        global macports::portautoclean
    }
    # Check command line override for autoclean
    if {[info exists macports::global_options(ports_autoclean)]} {
        if {![string equal $macports::global_options(ports_autoclean) $portautoclean]} {
            set macports::portautoclean $macports::global_options(ports_autoclean)
        }
    }
    # Trace mode, whether to use darwintrace to debug ports.
    if {![info exists porttrace]} {
        set macports::porttrace "no"
        global macports::porttrace
    }
    # Check command line override for trace
    if {[info exists macports::global_options(ports_trace)]} {
        if {![string equal $macports::global_options(ports_trace) $porttrace]} {
            set macports::porttrace $macports::global_options(ports_trace)
        }
    }

    # Duplicate prefix into prefix_frozen, so that port actions
    # can always get to the original prefix, even if a portfile overrides prefix
    set macports::prefix_frozen $prefix

    # Export verbosity.
    if {![info exists portverbose]} {
        set macports::portverbose "no"
        global macports::portverbose
    }
    if {[info exists macports::ui_options(ports_verbose)]} {
        if {![string equal $macports::ui_options(ports_verbose) $portverbose]} {
            set macports::portverbose $macports::ui_options(ports_verbose)
        }
    }

<<<<<<< HEAD
=======
    # Archive mode, whether to create/use binary archive packages
    if {![info exists portarchivemode]} {
        set macports::portarchivemode "no"
        global macports::portarchivemode
    }

    # Archive path, where to store/retrieve binary archive packages
    if {![info exists portarchivepath]} {
        set macports::portarchivepath [file join $portdbpath packages]
        global macports::portarchivepath
    }
    if {$portarchivemode == "yes"} {
        if {![file isdirectory $portarchivepath]} {
            if {![file exists $portarchivepath]} {
                if {[catch {file mkdir $portarchivepath} result]} {
                    return -code error "portarchivepath $portarchivepath does not exist and could not be created: $result"
                }
            }
        }
        if {![file isdirectory $portarchivepath]} {
            return -code error "$portarchivepath is not a directory. Please create the directory $portarchivepath and try again"
        }
    }

    # Archive type, what type of binary archive to use (CPIO, gzipped
    # CPIO, XAR, etc.)
    if {![info exists portarchivetype]} {
        set macports::portarchivetype "tgz"
        global macports::portarchivetype
    }
    # Convert archive type to a list for multi-archive support, colon or
    # comma separators indicates to use multiple archive formats
    # (reading and writing)
    set macports::portarchivetype [split $portarchivetype {:,}]

>>>>>>> 6eb7b8fc
    # Set rync options
    if {![info exists rsync_server]} {
        set macports::rsync_server rsync.macports.org
        global macports::rsync_server
    }
    if {![info exists rsync_dir]} {
        set macports::rsync_dir release/base/
        global macports::rsync_dir
    }
    if {![info exists rsync_options]} {
        set rsync_options "-rtzv --delete-after"
        global macports::rsync_options
    }

    set portsharepath ${prefix}/share/macports
    if {![file isdirectory $portsharepath]} {
        return -code error "Data files directory '$portsharepath' must exist"
    }

    if {![info exists libpath]} {
        set libpath "${prefix}/share/macports/Tcl"
    }

    if {![info exists binpath]} {
        set env(PATH) "${prefix}/bin:${prefix}/sbin:/bin:/sbin:/usr/bin:/usr/sbin"
    } else {
        set env(PATH) "$binpath"
    }

    # Set startupitem default type (can be overridden by portfile)
    if {![info exists macports::startupitem_type]} {
        set macports::startupitem_type "default"
    }

    # Default place_worksymlink
    if {![info exists macports::place_worksymlink]} {
        set macports::place_worksymlink yes
    }

    # Default mp remote options
    if {![info exists macports::mp_remote_url]} {
        set macports::mp_remote_url "http://db.macports.org"
    }
    if {![info exists macports::mp_remote_submit_url]} {
        set macports::mp_remote_submit_url "${macports::mp_remote_url}/submit"
    }

    # Default mp configure options
    if {![info exists macports::configureccache]} {
        set macports::configureccache no
    }
    if {![info exists macports::configuredistcc]} {
        set macports::configuredistcc no
    }
    if {![info exists macports::configurepipe]} {
        set macports::configurepipe yes
    }

    # Default mp build options
    if {![info exists macports::buildnicevalue]} {
        set macports::buildnicevalue 0
    }
    if {![info exists macports::buildmakejobs]} {
        set macports::buildmakejobs 0
    }
    
    # Default Xcode Tools path
    if {![info exists macports::developer_dir]} {
        set macports::developer_dir "/Developer"
    }

    # Default mp universal options
    if {![info exists macports::universal_archs]} {
        if {[lindex [split $tcl_platform(osVersion) .] 0] >= 10} {
            set macports::universal_archs {x86_64 i386}
        } else {
            set macports::universal_archs {i386 ppc}
        }
    }
    
    # Default arch to build for
    if {![info exists macports::build_arch]} {
        if {$tcl_platform(os) == "Darwin"} {
            if {[lindex [split $tcl_platform(osVersion) .] 0] >= 10} {
                if {[sysctl hw.cpu64bit_capable] == 1} {
                    set macports::build_arch x86_64
                } else {
                    set macports::build_arch i386
                }
            } else {
                if {$tcl_platform(machine) == "Power Macintosh"} {
                    set macports::build_arch ppc
                } else {
                    set macports::build_arch i386
                }
            }
        } else {
            set macports::build_arch ""
        }
    }

    # Platform Settings
    set os_arch $tcl_platform(machine)
    if {$os_arch == "Power Macintosh"} { set os_arch "powerpc" }
    if {$os_arch == "i586" || $os_arch == "i686" || $os_arch == "x86_64"} { set os_arch "i386" }
    set os_endian [string range $tcl_platform(byteOrder) 0 end-6]
    set os_version $tcl_platform(osVersion)
    set os_major [lindex [split $os_version .] 0]
    set os_platform [string tolower $tcl_platform(os)]

    # ENV cleanup.
    set keepenvkeys {
        DISPLAY DYLD_FALLBACK_FRAMEWORK_PATH
        DYLD_FALLBACK_LIBRARY_PATH DYLD_FRAMEWORK_PATH
        DYLD_LIBRARY_PATH DYLD_INSERT_LIBRARIES
        HOME JAVA_HOME MASTER_SITE_LOCAL
        PATCH_SITE_LOCAL PATH PORTSRC RSYNC_PROXY TMP TMPDIR
        USER GROUP
        http_proxy HTTPS_PROXY FTP_PROXY ALL_PROXY NO_PROXY
        COLUMNS LINES
    }
    if {[info exists extra_env]} {
        set keepenvkeys [concat ${keepenvkeys} ${extra_env}]
    }

    foreach envkey [array names env] {
        if {[lsearch $keepenvkeys $envkey] == -1} {
            array unset env $envkey
        }
    }

    if {![info exists xcodeversion] || ![info exists xcodebuildcmd]} {
        # We'll resolve these later (if needed)
        trace add variable macports::xcodeversion read macports::setxcodeinfo
        trace add variable macports::xcodebuildcmd read macports::setxcodeinfo
    }

    # Set the default umask
    if {![info exists destroot_umask]} {
        set destroot_umask 022
    }

    if {[info exists master_site_local] && ![info exists env(MASTER_SITE_LOCAL)]} {
        set env(MASTER_SITE_LOCAL) "$master_site_local"
    }

    if {[file isdirectory $libpath]} {
        lappend auto_path $libpath
        set macports::auto_path $auto_path

        # XXX: not sure if this the best place, but it needs to happen
        # early, and after auto_path has been set.  Or maybe Pextlib
        # should ship with macports1.0 API?
        package require Pextlib 1.0
        package require registry 1.0
    } else {
        return -code error "Library directory '$libpath' must exist"
    }

    # unset environment an extra time, to work around bugs in Leopard Tcl
    foreach envkey [array names env] {
        if {[lsearch $keepenvkeys $envkey] == -1} {
            unsetenv $envkey
        }
    }

    # Proxy handling (done this late since Pextlib is needed)
    if {![info exists proxy_override_env] } {
        set proxy_override_env "no"
    }
    array set sysConfProxies [get_systemconfiguration_proxies]
    if {![info exists env(http_proxy)] || $proxy_override_env == "yes" } {
        if {[info exists proxy_http]} {
            set env(http_proxy) $proxy_http
        } elseif {[info exists sysConfProxies(proxy_http)]} {
            set env(http_proxy) $sysConfProxies(proxy_http)
        }
    }
    if {![info exists env(HTTPS_PROXY)] || $proxy_override_env == "yes" } {
        if {[info exists proxy_https]} {
            set env(HTTPS_PROXY) $proxy_https
        } elseif {[info exists sysConfProxies(proxy_https)]} {
            set env(HTTPS_PROXY) $sysConfProxies(proxy_https)
        }
    }
    if {![info exists env(FTP_PROXY)] || $proxy_override_env == "yes" } {
        if {[info exists proxy_ftp]} {
            set env(FTP_PROXY) $proxy_ftp
        } elseif {[info exists sysConfProxies(proxy_ftp)]} {
            set env(FTP_PROXY) $sysConfProxies(proxy_ftp)
        }
    }
    if {![info exists env(RSYNC_PROXY)] || $proxy_override_env == "yes" } {
        if {[info exists proxy_rsync]} {
            set env(RSYNC_PROXY) $proxy_rsync
        }
    }
    if {![info exists env(NO_PROXY)] || $proxy_override_env == "yes" } {
        if {[info exists proxy_skip]} {
            set env(NO_PROXY) $proxy_skip
        } elseif {[info exists sysConfProxies(proxy_skip)]} {
            set env(NO_PROXY) $sysConfProxies(proxy_skip)
        }
    }

    # load the quick index
    _mports_load_quickindex

    set default_source_url [lindex ${sources_default} 0]
    if {[macports::getprotocol $default_source_url] == "file"} {
        set default_portindex [macports::getindex $default_source_url]
        if {[file exists $default_portindex] && [expr [clock seconds] - [file mtime $default_portindex]] > 1209600} {
            ui_warn "port definitions are more than two weeks old, consider using selfupdate"
        }
    }
}

proc macports::worker_init {workername portpath porturl portbuildpath options variations} {
    global macports::portinterp_options macports::portinterp_deferred_options

    # Hide any Tcl commands that should be inaccessible to port1.0 and Portfiles
    # exit: It should not be possible to exit the interpreter
    interp hide $workername exit

    # cd: This is necessary for some code in port1.0, but should be hidden
    interp eval $workername "rename cd _cd"

    # Tell the sub interpreter about all the Tcl packages we already
    # know about so it won't glob for packages.
    foreach pkgName [package names] {
        foreach pkgVers [package versions $pkgName] {
            set pkgLoadScript [package ifneeded $pkgName $pkgVers]
            $workername eval "package ifneeded $pkgName $pkgVers {$pkgLoadScript}"
        }
    }

    # Create package require abstraction procedure
    $workername eval "proc PortSystem \{version\} \{ \n\
            package require port \$version \}"

    # Clearly separate slave interpreters and the master interpreter.
    $workername alias mport_exec mportexec
    $workername alias mport_open mportopen
    $workername alias mport_close mportclose
    $workername alias mport_lookup mportlookup

    # instantiate the UI call-backs
    foreach priority ${macports::ui_priorities} {
        $workername alias ui_$priority ui_$priority
    }
    $workername alias ui_prefix ui_prefix
    $workername alias ui_channels ui_channels

    # Export some utility functions defined here.
    $workername alias macports_create_thread macports::create_thread
    $workername alias getportworkpath_from_buildpath macports::getportworkpath_from_buildpath
    $workername alias getportimagename_from_port_info macports::getportimagename_from_port_info
    $workername alias getportresourcepath macports::getportresourcepath
    $workername alias getdefaultportresourcepath macports::getdefaultportresourcepath
    $workername alias getprotocol macports::getprotocol
    $workername alias getportdir macports::getportdir
    $workername alias findBinary macports::findBinary
    $workername alias binaryInPath macports::binaryInPath
    $workername alias sysctl sysctl
    $workername alias realpath realpath

    # New Registry/Receipts stuff
    $workername alias registry_new registry::new_entry
    $workername alias registry_open registry::open_entry
    $workername alias registry_write registry::write_entry
    $workername alias registry_prop_store registry::property_store
    $workername alias registry_prop_retr registry::property_retrieve
    $workername alias registry_delete registry::delete_entry
    $workername alias registry_exists registry::entry_exists
    $workername alias registry_exists_for_name registry::entry_exists_for_name
    $workername alias registry_activate registry::activate
    $workername alias registry_deactivate registry::deactivate
    $workername alias registry_register_deps registry::register_dependencies
    $workername alias registry_fileinfo_for_index registry::fileinfo_for_index
    $workername alias registry_fileinfo_for_file registry::fileinfo_for_file
    $workername alias registry_bulk_register_files registry::register_bulk_files
    $workername alias registry_installed registry::installed
    $workername alias registry_active registry::active

    # Image file processing
    $workername alias install_register_imagefile macports::install_register_imagefile

    # deferred options processing.
    $workername alias getoption macports::getoption

    foreach opt $portinterp_options {
        if {![info exists $opt]} {
            global macports::$opt
        }
        if {[info exists $opt]} {
            $workername eval set system_options($opt) \{[set $opt]\}
            $workername eval set $opt \{[set $opt]\}
        }
    }

    foreach opt $portinterp_deferred_options {
        global macports::$opt
        # define the trace hook.
        $workername eval \
            "proc trace_$opt {name1 name2 op} { \n\
                trace remove variable ::$opt read ::trace_$opt \n\
                global $opt \n\
                set $opt \[getoption $opt\] \n\
            }"
        # next access will actually define the variable.
        $workername eval "trace add variable ::$opt read ::trace_$opt"
        # define some value now
        $workername eval set $opt "?"
    }

    foreach {opt val} $options {
        $workername eval set user_options($opt) $val
        $workername eval set $opt $val
    }

    foreach {var val} $variations {
        $workername eval set variations($var) $val
    }
}

# Create a thread with most configuration options set.
# The newly created thread is sent portinterp_options vars and knows where to
# find all packages we know.
proc macports::create_thread {} {
    package require Thread

    global macports::portinterp_options

    # Create the thread.
    set result [thread::create -preserved {thread::wait}]

    # Tell the thread about all the Tcl packages we already
    # know about so it won't glob for packages.
    foreach pkgName [package names] {
        foreach pkgVers [package versions $pkgName] {
            set pkgLoadScript [package ifneeded $pkgName $pkgVers]
            thread::send -async $result "package ifneeded $pkgName $pkgVers {$pkgLoadScript}"
        }
    }

    # inherit configuration variables.
    thread::send -async $result "namespace eval macports {}"
    foreach opt $portinterp_options {
        if {![info exists $opt]} {
            global macports::$opt
        }
        if {[info exists $opt]} {
            thread::send -async $result "global macports::$opt"
            set val [set macports::$opt]
            thread::send -async $result "set macports::$opt \"$val\""
        }
    }

    return $result
}

proc macports::fetch_port {url} {
    global macports::portdbpath
    set fetchdir [file join $portdbpath portdirs]
    set fetchfile [file tail $url]
    file mkdir $fetchdir
    if {![file writable $fetchdir]} {
        return -code error "Port remote fetch failed: You do not have permission to write to $fetchdir"
    }
    if {[catch {curl fetch $url [file join $fetchdir $fetchfile]} result]} {
        return -code error "Port remote fetch failed: $result"
    }
    cd $fetchdir
    if {[catch {exec [findBinary tar $macports::autoconf::tar_path] -zxf $fetchfile} result]} {
        return -code error "Port extract failed: $result"
    }
    if {[regexp {(.+).tgz} $fetchfile match portdir] != 1} {
        return -code error "Can't decipher portdir from $fetchfile"
    }
    return [file join $fetchdir $portdir]
}

proc macports::getprotocol {url} {
    if {[regexp {(?x)([^:]+)://.+} $url match protocol] == 1} {
        return ${protocol}
    } else {
        return -code error "Can't parse url $url"
    }
}

# XXX: this really needs to be rethought in light of the remote index
# I've added the destdir parameter.  This is the location a remotely
# fetched port will be downloaded to (currently only applies to
# mports:// sources).
proc macports::getportdir {url {destdir "."}} {
    if {[regexp {(?x)([^:]+)://(.+)} $url match protocol string] == 1} {
        switch -regexp -- ${protocol} {
            {^file$} {
                return [file normalize $string]
            }
            {^mports$} {
                return [macports::index::fetch_port $url $destdir]
            }
            {^https?$|^ftp$} {
                return [macports::fetch_port $url]
            }
            default {
                return -code error "Unsupported protocol $protocol"
            }
        }
    } else {
        return -code error "Can't parse url $url"
    }
}

##
# Get the path to the _resources directory of the source
#
# If the file is not available in the current source, it will fall back to the
# default source. This behavior is controlled by the fallback parameter.
#
# @param url port url
# @param path path in _resources we are interested in
# @param fallback fall back to the default source tree
# @return path to the _resources directory or the path to the fallback
proc macports::getportresourcepath {url {path ""} {fallback yes}} {
    global macports::sources_default

    set protocol [getprotocol $url]

    switch -- ${protocol} {
        file {
            set proposedpath [file normalize [file join [getportdir $url] .. ..]]
        }
        default {
            set proposedpath [getsourcepath $url]
        }
    }

    # append requested path
    set proposedpath [file join $proposedpath _resources $path]

    if {$fallback == "yes" && ![file exists $proposedpath]} {
        return [getdefaultportresourcepath $path]
    }

    return $proposedpath
}

##
# Get the path to the _resources directory of the default source
#
# @param path path in _resources we are interested in
# @return path to the _resources directory of the default source
proc macports::getdefaultportresourcepath {{path ""}} {
    global macports::sources_default

    set default_source_url [lindex ${sources_default} 0]
    if {[getprotocol $default_source_url] == "file"} {
        set proposedpath [getportdir $default_source_url]
    } else {
        set proposedpath [getsourcepath $default_source_url]
    }

    # append requested path
    set proposedpath [file join $proposedpath _resources $path]

    return $proposedpath
}


# mport_filtervariants
# returns the given list of variants with implicitly-set ones removed
proc mport_filtervariants {variations {warn yes}} {
    # Iterate through the variants, filtering out
    # implicit ones. At the moment, the only implicit variants are
    # platform variants.
    set filteredvariations {}

    foreach {variation value} $variations {
        switch -regexp $variation {
            ^(pure)?darwin         -
            ^(free|net|open){1}bsd -
            ^i386                  -
            ^linux                 -
            ^macosx                -
            ^powerpc               -
            ^solaris               -
            ^sunos {
                if {$warn} {
                    ui_warn "Implicit variants should not be explicitly set or unset. $variation will be ignored."
                }
            }
            default {
                lappend filteredvariations $variation $value
            }
        }
    }
    return $filteredvariations
}


# mportopen
# Opens a MacPorts portfile specified by a URL.  The Portfile is
# opened with the given list of options and variations.  The result
# of this function should be treated as an opaque handle to a
# MacPorts Portfile.

proc mportopen {porturl {options ""} {variations ""} {nocache ""}} {
    global macports::portdbpath macports::portconf macports::open_mports auto_path

    # Look for an already-open MPort with the same URL.
    # XXX: should compare options and variations here too.
    # if found, return the existing reference and bump the refcount.
    if {$nocache != ""} {
        set mport {}
    } else {
        set mport [dlist_search $macports::open_mports porturl $porturl]
    }
    if {$mport != {}} {
        set refcnt [ditem_key $mport refcnt]
        incr refcnt
        ditem_key $mport refcnt $refcnt
        return $mport
    }

    array set options_array $options
    if {[info exists options_array(portdir)]} {
        set portdir $options_array(portdir)
    } else {
        set portdir ""
    }

    set portpath [macports::getportdir $porturl $portdir]
    ui_debug "Changing to port directory: $portpath"
    cd $portpath
    if {![file isfile Portfile]} {
        return -code error "Could not find Portfile in $portpath"
    }

    set workername [interp create]

    set mport [ditem_create]
    lappend macports::open_mports $mport
    ditem_key $mport porturl $porturl
    ditem_key $mport portpath $portpath
    ditem_key $mport workername $workername
    ditem_key $mport options $options
    ditem_key $mport variations $variations
    ditem_key $mport refcnt 1

    macports::worker_init $workername $portpath $porturl [macports::getportbuildpath $portpath] $options $variations

    $workername eval source Portfile

    # add the default universal variant if appropriate, and set up flags that
    # are conditional on whether universal is set
    $workername eval universal_setup

    # evaluate the variants
    if {[$workername eval eval_variants variations] != 0} {
        mportclose $mport
        error "Error evaluating variants"
    }

    ditem_key $mport provides [$workername eval return \$name]

    return $mport
}

# Traverse a directory with ports, calling a function on the path of ports
# (at the second depth).
# I.e. the structure of dir shall be:
# category/port/
# with a Portfile file in category/port/
#
# func:     function to call on every port directory (it is passed
#           category/port/ as its parameter)
# root:     the directory with all the categories directories.
proc mporttraverse {func {root .}} {
    # Save the current directory
    set pwd [pwd]

    # Join the root.
    set pathToRoot [file join $pwd $root]

    # Go to root because some callers expects us to be there.
    cd $pathToRoot

    foreach category [lsort -increasing -unique [readdir $root]] {
        set pathToCategory [file join $root $category]
        # process the category dirs but not _resources
        if {[file isdirectory $pathToCategory] && [string index [file tail $pathToCategory] 0] != "_"} {
            # Iterate on port directories.
            foreach port [lsort -increasing -unique [readdir $pathToCategory]] {
                set pathToPort [file join $pathToCategory $port]
                if {[file isdirectory $pathToPort] &&
                  [file exists [file join $pathToPort "Portfile"]]} {
                    # Call the function.
                    $func [file join $category $port]

                    # Restore the current directory because some
                    # functions changes it.
                    cd $pathToRoot
                }
            }
        }
    }

    # Restore the current directory.
    cd $pwd
}

### _mportsearchpath is private; subject to change without notice

# depregex -> regex on the filename to find.
# search_path -> directories to search
# executable -> whether we want to check that the file is executable by current
#               user or not.
proc _mportsearchpath {depregex search_path {executable 0}} {
    set found 0
    foreach path $search_path {
        if {![file isdirectory $path]} {
            continue
        }

        if {[catch {set filelist [readdir $path]} result]} {
            return -code error "$result ($path)"
            set filelist ""
        }

        foreach filename $filelist {
            if {[regexp $depregex $filename] &&
              (($executable == 0) || [file executable [file join $path $filename]])} {
                ui_debug "Found Dependency: path: $path filename: $filename regex: $depregex"
                set found 1
                break
            }
        }
    }
    return $found
}

### _libtest is private; subject to change without notice
# XXX - Architecture specific
# XXX - Rely on information from internal defines in cctools/dyld:
# define DEFAULT_FALLBACK_FRAMEWORK_PATH
# /Library/Frameworks:/Library/Frameworks:/Network/Library/Frameworks:/System/Library/Frameworks
# define DEFAULT_FALLBACK_LIBRARY_PATH /lib:/usr/local/lib:/lib:/usr/lib
#   -- Since /usr/local is bad, using /lib:/usr/lib only.
# Environment variables DYLD_FRAMEWORK_PATH, DYLD_LIBRARY_PATH,
# DYLD_FALLBACK_FRAMEWORK_PATH, and DYLD_FALLBACK_LIBRARY_PATH take precedence

proc _libtest {mport depspec} {
    global env macports::os_platform
    set depline [lindex [split $depspec :] 1]
    set prefix [_mportkey $mport prefix]
    set frameworks_dir [_mportkey $mport frameworks_dir]

    if {[info exists env(DYLD_FRAMEWORK_PATH)]} {
        lappend search_path $env(DYLD_FRAMEWORK_PATH)
    } else {
        lappend search_path ${frameworks_dir} /Library/Frameworks /Network/Library/Frameworks /System/Library/Frameworks
    }
    if {[info exists env(DYLD_FALLBACK_FRAMEWORK_PATH)]} {
        lappend search_path $env(DYLD_FALLBACK_FRAMEWORK_PATH)
    }
    if {[info exists env(DYLD_LIBRARY_PATH)]} {
        lappend search_path $env(DYLD_LIBRARY_PATH)
    }
    lappend search_path /lib /usr/lib ${prefix}/lib
    if {[info exists env(DYLD_FALLBACK_LIBRARY_PATH)]} {
        lappend search_path $env(DYLD_FALLBACK_LIBRARY_PATH)
    }

    set i [string first . $depline]
    if {$i < 0} {set i [string length $depline]}
    set depname [string range $depline 0 [expr $i - 1]]
    set depversion [string range $depline $i end]
    regsub {\.} $depversion {\.} depversion
    if {$os_platform == "darwin"} {
        set depregex \^${depname}${depversion}\\.dylib\$
    } else {
        set depregex \^${depname}\\.so${depversion}\$
    }

    return [_mportsearchpath $depregex $search_path]
}

### _bintest is private; subject to change without notice

proc _bintest {mport depspec} {
    global env
    set depregex [lindex [split $depspec :] 1]
    set prefix [_mportkey $mport prefix]

    set search_path [split $env(PATH) :]

    set depregex \^$depregex\$

    return [_mportsearchpath $depregex $search_path 1]
}

### _pathtest is private; subject to change without notice

proc _pathtest {mport depspec} {
    global env
    set depregex [lindex [split $depspec :] 1]
    set prefix [_mportkey $mport prefix]

    # separate directory from regex
    set fullname $depregex

    regexp {^(.*)/(.*?)$} "$fullname" match search_path depregex

    if {[string index $search_path 0] != "/"} {
        # Prepend prefix if not an absolute path
        set search_path "${prefix}/${search_path}"
    }

    set depregex \^$depregex\$

    return [_mportsearchpath $depregex $search_path]
}

### _porttest is private; subject to change without notice

proc _porttest {mport depspec} {
    # We don't actually look for the port, but just return false
    # in order to let the mportdepends handle the dependency
    return 0
}

# Determine if a port is active
proc _mportactive {mport} {
    set workername [ditem_key $mport workername]
    if {[catch {set reslist [$workername eval registry_active \${name}]}]} {
        return 0
    } else {
        return [expr [llength $reslist] > 0]
    }
}

# Determine if the named port is active
proc _portnameactive {portname} {
    if {[catch {set reslist [registry::active $portname]}]} {
        return 0
    } else {
        return [expr [llength $reslist] > 0]
    }
}

### _mportispresent is private; may change without notice

# Determine if some depspec is satisfied or if the given port is installed
# and active
# We actually start with the registry (faster?)
#
# mport     the port declaring the dep (context in which to evaluate $prefix etc)
# depspec   the dependency test specification (path, bin, lib, etc.)
proc _mportispresent {mport depspec} {
    set portname [lindex [split $depspec :] end]
    ui_debug "Searching for dependency: $portname"
    set res [_portnameactive $portname]
    if {$res != 0} {
        ui_debug "Found Dependency: receipt exists for $portname"
        return 1
    } else {
        # The receipt test failed, use one of the depspec regex mechanisms
        ui_debug "Didn't find receipt, going to depspec regex for: $portname"
        set type [lindex [split $depspec :] 0]
        switch $type {
            lib { return [_libtest $mport $depspec] }
            bin { return [_bintest $mport $depspec] }
            path { return [_pathtest $mport $depspec] }
            port { return [_porttest $mport $depspec] }
            default {return -code error "unknown depspec type: $type"}
        }
        return 0
    }
}

### _mportconflictsinstalled is private; may change without notice

# Determine if the port, per the conflicts option, has any conflicts with
# what is installed.
#
# mport   the port to check for conflicts
# Returns a list of which installed ports conflict, or an empty list if none
proc _mportconflictsinstalled {mport conflictinfo} {
    set conflictlist {}
    if {[llength $conflictinfo] > 0} {
        ui_debug "Checking for conflicts against [_mportkey $mport name]"
        foreach conflictport ${conflictinfo} {
            if {[_mportispresent $mport port:${conflictport}]} {
                lappend conflictlist $conflictport
            }
        }
    } else {
        ui_debug "[_mportkey $mport name] has no conflicts"
    }

    return $conflictlist
}


### _mportexec is private; may change without notice

proc _mportexec {target mport} {
    # xxx: set the work path?
    set workername [ditem_key $mport workername]
    if {![catch {$workername eval check_variants variations $target} result] && $result == 0 &&
        ![catch {$workername eval eval_targets $target} result] && $result == 0} {
        # If auto-clean mode, clean-up after dependency install
        if {[string equal ${macports::portautoclean} "yes"]} {
            # Make sure we are back in the port path before clean
            # otherwise if the current directory had been changed to
            # inside the port,  the next port may fail when trying to
            # install because [pwd] will return a "no file or directory"
            # error since the directory it was in is now gone.
            set portpath [ditem_key $mport portpath]
            catch {cd $portpath}
            $workername eval eval_targets clean
        }
        return 0
    } else {
        # An error occurred.
        return 1
    }
}

# mportexec
# Execute the specified target of the given mport.
proc mportexec {mport target} {
    set workername [ditem_key $mport workername]

    # check variants
    if {[$workername eval check_variants variations $target] != 0} {
        return 1
    }

    # Before we build the port, we must build its dependencies.
    # XXX: need a more general way of comparing against targets
    set dlist {}
    if {   $target == "fetch" || $target == "checksum"
        || $target == "extract" || $target == "patch"
        || $target == "configure" || $target == "build"
        || $target == "test"
        || $target == "destroot" || $target == "imagefile"
        || $target == "install"
        || $target == "dmg" || $target == "mdmg"
        || $target == "pkg" || $target == "mpkg"
        || $target == "rpm" || $target == "dpkg"
        || $target == "srpm"|| $target == "portpkg" } {

        # upgrade dependencies that are already installed
        if {![macports::global_option_isset ports_nodeps]} {
            macports::_upgrade_mport_deps $mport $target
        }

        ui_msg -nonewline "--->  Computing dependencies for [_mportkey $mport name]"
        if {[macports::ui_isset ports_debug]} {
            # play nice with debug messages
            ui_msg ""
        }
        if {[mportdepends $mport $target] != 0} {
            return 1
        }
        if {![macports::ui_isset ports_debug]} {
            ui_msg ""
        }

        # Select out the dependents along the critical path,
        # but exclude this mport, we might not be installing it.
        set dlist [dlist_append_dependents $macports::open_mports $mport {}]

        dlist_delete dlist $mport

        # install them
        set result [dlist_eval $dlist _mportactive [list _mportexec "install"]]

        if {$result != {}} {
            set errstring "The following dependencies failed to build:"
            foreach ditem $result {
                append errstring " [ditem_key $ditem provides]"
            }
            ui_error $errstring
            return 1
        }

        # Close the dependencies, we're done installing them.
        foreach ditem $dlist {
            mportclose $ditem
        }
    }

    # If we're doing an install, check if we should clean after
    set clean 0
    if {[string equal ${macports::portautoclean} "yes"] && [string equal $target "install"] } {
        set clean 1
    }

    # Build this port with the specified target
    set result [$workername eval eval_targets $target]

    # If auto-clean mode and successful install, clean-up after install
    if {$result == 0 && $clean == 1} {
        # Make sure we are back in the port path, just in case
        set portpath [ditem_key $mport portpath]
        catch {cd $portpath}
        $workername eval eval_targets clean
    }

    return $result
}

# upgrade any dependencies of mport that are installed and needed for target
proc macports::_upgrade_mport_deps {mport target} {
    set options [ditem_key $mport options]
    set deptypes [macports::_deptypes_for_target $target]
    array set portinfo [mportinfo $mport]
    set depends {}
    array set depscache {}

    foreach deptype $deptypes {
        # Add to the list of dependencies if the option exists and isn't empty.
        if {[info exists portinfo($deptype)] && $portinfo($deptype) != ""} {
            set depends [concat $depends $portinfo($deptype)]
        }
    }
    
    foreach depspec $depends {
        set dep_portname [lindex [split $depspec :] end]
        if {![info exists depscache(port:$dep_portname)] && [registry::entry_exists_for_name $dep_portname]} {
            set status [macports::upgrade $dep_portname "port:$dep_portname" {} $options depscache]
            # status 2 means the port was not found in the index
            if {$status != 0 && $status != 2 && ![macports::ui_isset ports_processall]} {
                return -code error "upgrade $dep_portname failed"
            }
        }
    }
}

proc macports::getsourcepath {url} {
    global macports::portdbpath

    set source_path [split $url ://]

    if {[_source_is_snapshot $url]} {
        # daily snapshot tarball
        return [file join $portdbpath sources [join [lrange $source_path 3 end-1] /] ports]
    }

    return [file join $portdbpath sources [lindex $source_path 3] [lindex $source_path 4] [lindex $source_path 5]]
}

##
# Checks whether a supplied source URL is for a daily snapshot tarball
# (private)
#
# @param url source URL to check
# @return a list containing filename and extension or an empty list
proc _source_is_snapshot {url {filename ""} {extension ""}} {
    upvar $filename myfilename
    upvar $extension myextension

    if {[regexp {^(?:https?|ftp)://.+/(.+\.(tar\.gz|tar\.bz2))$} $url -> f e]} {
        set myfilename $f
        set myextension $e

        return 1
    }

    return 0
}

proc macports::getportbuildpath {id} {
    global macports::portdbpath
    regsub {://} $id {.} port_path
    regsub -all {/} $port_path {_} port_path
    return [file join $portdbpath build $port_path]
}

proc macports::getportworkpath_from_buildpath {portbuildpath} {
    return [file join $portbuildpath work]
}

proc macports::getportworkpath_from_portdir {portpath} {
    return [macports::getportworkpath_from_buildpath [macports::getportbuildpath $portpath]]
}

proc macports::getportimagename_from_port_info {portname portepoch portversion portrevision portvariants} {
    global macports::os_platform macports::os_arch macports::build_arch
    return "${portname}-${portepoch}-${portversion}_${portrevision}${portvariants}.${os_platform}.${build_arch}.macport"
}

proc macports::getindex {source} {
    # Special case file:// sources
    if {[macports::getprotocol $source] == "file"} {
        return [file join [macports::getportdir $source] PortIndex]
    }

    return [file join [macports::getsourcepath $source] PortIndex]
}

proc mportsync {{optionslist {}}} {
    global macports::sources macports::portdbpath macports::rsync_options
    global macports::portverbose macports::os_platform
    global macports::autoconf::rsync_path
    array set options $optionslist

    set numfailed 0

    ui_debug "Synchronizing ports tree(s)"
    foreach source $sources {
        set flags [lrange $source 1 end]
        set source [lindex $source 0]
        if {[lsearch -exact $flags nosync] != -1} {
            ui_debug "Skipping $source"
            continue
        }
        ui_info "Synchronizing local ports tree from $source"
        switch -regexp -- [macports::getprotocol $source] {
            {^file$} {
                set portdir [macports::getportdir $source]
                if {[file exists $portdir/.svn]} {
                    set svn_commandline "[macports::findBinary svn] update --non-interactive ${portdir}"
                    ui_debug $svn_commandline
                    if {
                        [catch {
                            set euid [geteuid]
                            set egid [getegid]
                            ui_debug "changing euid/egid - current euid: $euid - current egid: $egid"
                            setegid [name_to_gid [file attributes $portdir -group]]
                            seteuid [name_to_uid [file attributes $portdir -owner]]
                            system $svn_commandline
                            seteuid $euid
                            setegid $egid
                        }]
                    } {
                        ui_debug "$::errorInfo"
                        ui_error "Synchronization of the local ports tree failed doing an svn update"
                        incr numfailed
                        continue
                    }
                }
            }
            {^mports$} {
                macports::index::sync $macports::portdbpath $source
            }
            {^rsync$} {
                # Where to, boss?
                set destdir [file dirname [macports::getindex $source]]
                file mkdir $destdir
                # Keep rsync happy with a trailing slash
                if {[string index $source end] != "/"} {
                    set source "${source}/"
                }
                # Do rsync fetch
                set rsync_commandline "${macports::autoconf::rsync_path} ${rsync_options} ${source} ${destdir}"
                ui_debug $rsync_commandline
                if {[catch {system $rsync_commandline}]} {
                    ui_error "Synchronization of the local ports tree failed doing rsync"
                    incr numfailed
                    continue
                }
                if {[catch {system "chmod -R a+r \"$destdir\""}]} {
                    ui_warn "Setting world read permissions on parts of the ports tree failed, need root?"
                }
            }
            {^https?$|^ftp$} {
                if {[_source_is_snapshot $source filename extension]} {
                    # sync a daily port snapshot tarball
                    set indexfile [macports::getindex $source]
                    set destdir [file dirname $indexfile]
                    set tarpath [file join [file normalize [file join $destdir ..]] $filename]

                    set updated 1
                    if {[file isdirectory $destdir]} {
                        set moddate [file mtime $destdir]
                        if {[catch {set updated [curl isnewer $source $moddate]} error]} {
                            ui_warn "Cannot check if $source was updated, ($error)"
                        }
                    }

                    if {(![info exists options(ports_force)] || $options(ports_force) != "yes") && $updated <= 0} {
                        ui_info "No updates for $source"
                        continue
                    }

                    file mkdir [file dirname $indexfile]

                    set verboseflag {}
                    if {$macports::portverbose == "yes"} {
                        set verboseflag "-v"
                    }

                    if {[catch {eval curl fetch $verboseflag {$source} {$tarpath}} error]} {
                        ui_error "Fetching $source failed ($error)"
                        incr numfailed
                        continue
                    }

                    set extflag {}
                    switch $extension {
                        {tar.gz} {
                            set extflag "-z"
                        }
                        {tar.bz2} {
                            set extflag "-j"
                        }
                    }

                    set tar [macports::findBinary tar $macports::autoconf::tar_path]
                    if { [catch { system "cd $destdir/.. && $tar ${verboseflag} ${extflag} -xf $filename" } error] } {
                        ui_error "Extracting $source failed ($error)"
                        incr numfailed
                        continue
                    }

                    if {[catch {system "chmod -R a+r \"$destdir\""}]} {
                        ui_warn "Setting world read permissions on parts of the ports tree failed, need root?"
                    }

                    file delete $tarpath
                } else {
                    # sync just a PortIndex file
                    set indexfile [macports::getindex $source]
                    file mkdir [file dirname $indexfile]
                    curl fetch ${source}/PortIndex $indexfile
                    curl fetch ${source}/PortIndex.quick ${indexfile}.quick
                }
            }
            default {
                ui_warn "Unknown synchronization protocol for $source"
            }
        }
    }

    if {$numfailed > 0} {
        return -code error "Synchronization of $numfailed source(s) failed"
    }
}

proc mportsearch {pattern {case_sensitive yes} {matchstyle regexp} {field name}} {
    global macports::portdbpath macports::sources
    set matches [list]
    set easy [expr { $field == "name" }]

    set found 0
    foreach source $sources {
        set flags [lrange $source 1 end]
        set source [lindex $source 0]
        if {[macports::getprotocol $source] == "mports"} {
            array set attrs [list name $pattern]
            set res [macports::index::search $macports::portdbpath $source [array get attrs]]
            eval lappend matches $res
        } else {
            if {[catch {set fd [open [macports::getindex $source] r]} result]} {
                ui_warn "Can't open index file for source: $source"
            } else {
                try {
                    incr found 1
                    while {[gets $fd line] >= 0} {
                        array unset portinfo
                        set name [lindex $line 0]
                        set len [lindex $line 1]
                        set line [read $fd $len]

                        if {$easy} {
                            set target $name
                        } else {
                            array set portinfo $line
                            if {![info exists portinfo($field)]} continue
                            set target $portinfo($field)
                        }

                        switch $matchstyle {
                            exact {
                                set matchres [expr 0 == ( {$case_sensitive == "yes"} ? [string compare $pattern $target] : [string compare -nocase $pattern $target] )]
                            }
                            glob {
                                set matchres [expr {$case_sensitive == "yes"} ? [string match $pattern $target] : [string match -nocase $pattern $target]]
                            }
                            regexp -
                            default {
                                set matchres [expr {$case_sensitive == "yes"} ? [regexp -- $pattern $target] : [regexp -nocase -- $pattern $target]]
                            }
                        }

                        if {$matchres == 1} {
                            if {$easy} {
                                array set portinfo $line
                            }
                            switch -regexp -- [macports::getprotocol ${source}] {
                                {^rsync$} {
                                    # Rsync files are local
                                    set source_url "file://[macports::getsourcepath $source]"
                                }
                                {^https?$|^ftp$} {
                                    if {[_source_is_snapshot $source filename extension]} {
                                        # daily snapshot tarball
                                        set source_url "file://[macports::getsourcepath $source]"
                                    } else {
                                        # default action
                                        set source_url $source
                                    }
                                }
                                default {
                                    set source_url $source
                                }
                            }
                            if {[info exists portinfo(portdir)]} {
                                set porturl ${source_url}/$portinfo(portdir)
                            }
                            if {[info exists porturl]} {
                                lappend line porturl $porturl
                                ui_debug "Found port in $porturl"
                            } else {
                                ui_debug "Found port info: $line"
                            }
                            lappend matches $name
                            lappend matches $line
                        }
                    }
                } catch {*} {
                    ui_warn "It looks like your PortIndex file for $source may be corrupt."
                    throw
                } finally {
                    close $fd
                }
            }
        }
    }
    if {!$found} {
        return -code error "No index(es) found! Have you synced your source indexes?"
    }

    return $matches
}

# Returns the PortInfo for a single named port. The info comes from the
# PortIndex, and name matching is case-insensitive. Unlike mportsearch, only
# the first match is returned, but the return format is otherwise identical.
# The advantage is that mportlookup is much faster than mportsearch, due to
# the use of the quick index.
proc mportlookup {name} {
    global macports::portdbpath macports::sources

    set sourceno 0
    set matches [list]
    foreach source $sources {
        set source [lindex $source 0]
        if {[macports::getprotocol $source] != "mports"} {
            global macports::quick_index
            if {![info exists quick_index($sourceno,[string tolower $name])]} {
                incr sourceno 1
                continue
            }
            # The quick index is keyed on the port name, and provides the
            # offset in the main PortIndex where the given port's PortInfo
            # line can be found.
            set offset $quick_index($sourceno,[string tolower $name])
            incr sourceno 1
            if {[catch {set fd [open [macports::getindex $source] r]} result]} {
                ui_warn "Can't open index file for source: $source"
            } else {
                try {
                    seek $fd $offset
                    gets $fd line
                    set name [lindex $line 0]
                    set len [lindex $line 1]
                    set line [read $fd $len]

                    array set portinfo $line

                    switch -regexp -- [macports::getprotocol ${source}] {
                        {^rsync$} {
                            # Rsync files are local
                            set source_url "file://[macports::getsourcepath $source]"
                        }
                        {^https?$|^ftp$} {
                            if {[_source_is_snapshot $source filename extension]} {
                                # daily snapshot tarball
                                set source_url "file://[macports::getsourcepath $source]"
                             } else {
                                # default action
                                set source_url $source
                             }
                        }
                        default {
                            set source_url $source
                        }
                    }
                    if {[info exists portinfo(portdir)]} {
                        set porturl ${source_url}/$portinfo(portdir)
                    }
                    if {[info exists porturl]} {
                        lappend line porturl $porturl
                        ui_debug "Found port in $porturl"
                    } else {
                        ui_debug "Found port info: $line"
                    }
                    lappend matches $name
                    lappend matches $line
                    close $fd
                    set fd -1
                } catch {*} {
                    ui_warn "It looks like your PortIndex file for $source may be corrupt."
                } finally {
                    if {$fd != -1} {
                        close $fd
                    }
                }
                if {[llength $matches] > 0} {
                    break
                }
            }
        } else {
            array set attrs [list name $name]
            set res [macports::index::search $macports::portdbpath $source [array get attrs]]
            if {[llength $res] > 0} {
                eval lappend matches $res
                break
            }
        }
    }

    return $matches
}

# Loads PortIndex.quick from each source into the quick_index, generating
# it first if necessary.
proc _mports_load_quickindex {args} {
    global macports::sources macports::quick_index

    set sourceno 0
    foreach source $sources {
        unset -nocomplain quicklist
        # chop off any tags
        set source [lindex $source 0]
        set index [macports::getindex $source]
        if {![file exists ${index}]} {
            continue
        }
        if {![file exists ${index}.quick]} {
            ui_warn "No quick index file found, attempting to generate one for source: $source"
            if {[catch {set quicklist [mports_generate_quickindex ${index}]}]} {
                continue
            }
        }
        # only need to read the quick index file if we didn't just update it
        if {![info exists quicklist]} {
            if {[catch {set fd [open ${index}.quick r]} result]} {
                ui_warn "Can't open quick index file for source: $source"
                continue
            } else {
                set quicklist [read $fd]
                close $fd
            }
        }
        foreach entry [split $quicklist "\n"] {
            set quick_index($sourceno,[lindex $entry 0]) [lindex $entry 1]
        }
        incr sourceno 1
    }
    if {!$sourceno} {
        ui_warn "No index(es) found! Have you synced your source indexes?"
    }
}

proc mports_generate_quickindex {index} {
    if {[catch {set indexfd [open ${index} r]} result] || [catch {set quickfd [open ${index}.quick w]} result]} {
        ui_warn "Can't open index file: $index"
        return -code error
    } else {
        try {
            set offset [tell $indexfd]
            set quicklist ""
            while {[gets $indexfd line] >= 0} {
                if {[llength $line] != 2} {
                    continue
                }
                set name [lindex $line 0]
                append quicklist "[string tolower $name] ${offset}\n"

                set len [lindex $line 1]
                read $indexfd $len
                set offset [tell $indexfd]
            }
            puts -nonewline $quickfd $quicklist
        } catch {*} {
            ui_warn "It looks like your PortIndex file $index may be corrupt."
            throw
        } finally {
            close $indexfd
            close $quickfd
        }
    }
    if {[info exists quicklist]} {
        return $quicklist
    } else {
        ui_warn "Failed to generate quick index for: $index"
        return -code error
    }
}

proc mportinfo {mport} {
    set workername [ditem_key $mport workername]
    return [$workername eval array get PortInfo]
}

proc mportclose {mport} {
    global macports::open_mports
    set refcnt [ditem_key $mport refcnt]
    incr refcnt -1
    ditem_key $mport refcnt $refcnt
    if {$refcnt == 0} {
        dlist_delete macports::open_mports $mport
        set workername [ditem_key $mport workername]
        interp delete $workername
        ditem_delete $mport
    }
}

##### Private Depspec API #####
# This API should be considered work in progress and subject to change without notice.
##### "

# _mportkey
# - returns a variable from the port's interpreter

proc _mportkey {mport key} {
    set workername [ditem_key $mport workername]
    return [$workername eval "return \$${key}"]
}

# mportdepends builds the list of mports which the given port depends on.
# This list is added to $mport.
# This list actually depends on the target.
# This method can optionally recurse through the dependencies, looking for
#   dependencies of dependencies.
# This method can optionally cut the search when ports are already installed or
#   the dependencies are satisfied.
#
# mport -> mport item
# target -> target to consider the dependency for
# recurseDeps -> if the search should be recursive
# skipSatisfied -> cut the search tree when encountering installed/satisfied
#                  dependencies ports.
# accDeps -> accumulator for recursive calls
# return 0 if everything was ok, an non zero integer otherwise.
proc mportdepends {mport {target ""} {recurseDeps 1} {skipSatisfied 1}} {

    array set portinfo [mportinfo $mport]
    set depends {}
    set deptypes {}

    # progress indicator
    if {![macports::ui_isset ports_debug]} {
        ui_info -nonewline "."
        flush stdout
    }
    
    if {[info exists portinfo(conflicts)] && ($target == "" || $target == "install")} {
        set conflictports [_mportconflictsinstalled $mport $portinfo(conflicts)]
        if {[llength ${conflictports}] != 0} {
            if {[macports::global_option_isset ports_force]} {
                ui_warn "Force option set; installing $portinfo(name) despite conflicts with: ${conflictports}"
            } else {
                return -code error "Can't install $portinfo(name) because conflicting ports are installed: ${conflictports}"
            }
        }
    }

    set deptypes [macports::_deptypes_for_target $target]

    # Gather the dependencies for deptypes
    foreach deptype $deptypes {
        # Add to the list of dependencies if the option exists and isn't empty.
        if {[info exists portinfo($deptype)] && $portinfo($deptype) != ""} {
            set depends [concat $depends $portinfo($deptype)]
        }
    }

    set subPorts {}
    set options [ditem_key $mport options]
    set variations [ditem_key $mport variations]

    foreach depspec $depends {
        # Is that dependency satisfied or this port installed?
        # If we don't skip or if it is not, add it to the list.
        if {!$skipSatisfied || ![_mportispresent $mport $depspec]} {
            # grab the portname portion of the depspec
            set dep_portname [lindex [split $depspec :] end]

            # Find the porturl
            if {[catch {set res [mportlookup $dep_portname]} error]} {
                global errorInfo
                ui_debug "$errorInfo"
                ui_error "Internal error: port lookup failed: $error"
                return 1
            }

            array unset portinfo
            array set portinfo [lindex $res 1]
            if {![info exists portinfo(porturl)]} {
                if {![macports::ui_isset ports_debug]} {
                    ui_msg ""
                }
                ui_error "Dependency '$dep_portname' not found."
                return 1
            }

            # Figure out the subport. Check the open_mports list first, since
            # we potentially leak mport references if we mportopen each time,
            # because mportexec only closes each open mport once.
            set subport [dlist_search $macports::open_mports porturl $portinfo(porturl)]
            if {$subport == {}} {
                # We haven't opened this one yet.
                set subport [mportopen $portinfo(porturl) $options $variations]
                if {$recurseDeps} {
                    # Add to the list we need to recurse on.
                    lappend subPorts $subport
                }
            }

            # Append the sub-port's provides to the port's requirements list.
            ditem_append_unique $mport requires "[ditem_key $subport provides]"
        }
    }

    # Loop on the subports.
    if {$recurseDeps} {
        foreach subport $subPorts {
            # Sub ports should be installed (all dependencies must be satisfied).
            set res [mportdepends $subport "" $recurseDeps $skipSatisfied]
            if {$res != 0} {
                return $res
            }
        }
    }

    return 0
}

# Determine dependency types required for target
proc macports::_deptypes_for_target {target} {
    switch $target {
        fetch       -
        checksum    { set deptypes "depends_fetch" }
        extract     -
        patch       { set deptypes "depends_fetch depends_extract" }
        configure   -
        build       { set deptypes "depends_fetch depends_extract depends_lib depends_build" }

        test        -
        destroot    -
        imagefile   -
        install     -
        dmg         -
        pkg         -
        portpkg     -
        mdmg        -
        mpkg        -
        rpm         -
        srpm        -
        dpkg        -
        ""          { set deptypes "depends_fetch depends_extract depends_lib depends_build depends_run" }
    }
    return $deptypes
}

# selfupdate procedure
proc macports::selfupdate {{optionslist {}}} {
    global macports::prefix macports::portdbpath macports::libpath macports::rsync_server macports::rsync_dir macports::rsync_options
    global macports::autoconf::macports_version macports::autoconf::rsync_path tcl_platform
    array set options $optionslist

    # syncing ports tree.
    if {![info exists options(ports_selfupdate_nosync)] || $options(ports_selfupdate_nosync) != "yes"} {
        ui_msg "--->  Updating the ports tree"
        if {[catch {mportsync $optionslist} result]} {
            return -code error "Couldn't sync the ports tree: $result"
        }
    }

    # create the path to the to be downloaded sources if it doesn't exist
    set mp_source_path [file join $portdbpath sources ${rsync_server} ${rsync_dir}/]
    if {![file exists $mp_source_path]} {
        file mkdir $mp_source_path
    }
    ui_debug "MacPorts sources location: $mp_source_path"

    # sync the MacPorts sources
    ui_msg "--->  Updating MacPorts base sources using rsync"
    if { [catch { system "$rsync_path $rsync_options rsync://${rsync_server}/${rsync_dir} $mp_source_path" } result ] } {
       return -code error "Error synchronizing MacPorts sources: $result"
    }

    # echo current MacPorts version
    ui_msg "MacPorts base version $macports::autoconf::macports_version installed,"

    if { [info exists options(ports_force)] && $options(ports_force) == "yes" } {
        set use_the_force_luke yes
        ui_debug "Forcing a rebuild and reinstallation of MacPorts"
    } else {
        set use_the_force_luke no
        ui_debug "Rebuilding and reinstalling MacPorts if needed"
    }

    # Choose what version file to use: old, floating point format or new, real version number format
    set version_file [file join $mp_source_path config macports_version]
    if {[file exists $version_file]} {
        set fd [open $version_file r]
        gets $fd macports_version_new
        close $fd
        # echo downloaded MacPorts version
        ui_msg "MacPorts base version $macports_version_new downloaded."
    } else {
        ui_warn "No version file found, please rerun selfupdate."
        set macports_version_new 0
    }

    # check if we we need to rebuild base
    set comp [rpm-vercomp $macports_version_new $macports::autoconf::macports_version]
    if {$use_the_force_luke == "yes" || $comp > 0} {
        if {[info exists options(ports_dryrun)] && $options(ports_dryrun) == "yes"} {
            ui_msg "--->  MacPorts base is outdated, selfupdate would install $macports_version_new (dry run)"
        } else {
            ui_msg "--->  MacPorts base is outdated, installing new version $macports_version_new"

            # get installation user/group and permissions
            set owner [file attributes ${prefix} -owner]
            set group [file attributes ${prefix} -group]
            set perms [string range [file attributes ${prefix} -permissions] end-3 end]
            if {![string equal $tcl_platform(user) $owner]} {
                return -code error "User $tcl_platform(user) does not own ${prefix} - try using sudo"
            }
            ui_debug "Permissions OK"

            # where to install our macports1.0 tcl package
            set mp_tclpackage_path [file join $portdbpath .tclpackage]
            if { [file exists $mp_tclpackage_path]} {
                set fd [open $mp_tclpackage_path r]
                gets $fd tclpackage
                close $fd
            } else {
                set tclpackage $libpath
            }

            set configure_args "--prefix=$prefix --with-tclpackage=$tclpackage --with-install-user=$owner --with-install-group=$group --with-directory-mode=$perms"
            # too many users have an incompatible readline in /usr/local, see ticket #10651
            if {$os_platform != "darwin" || $prefix == "/usr/local"
                || ([glob -nocomplain "/usr/local/lib/lib{readline,history}*"] == "" && [glob -nocomplain "/usr/local/include/readline/*.h"] == "")} {
                append configure_args " --enable-readline"
            } else {
                ui_warn "Disabling readline support due to readline in /usr/local"
            }

            # do the actual configure, build and installation of new base
            ui_msg "Installing new MacPorts release in $prefix as $owner:$group; permissions $perms; Tcl-Package in $tclpackage\n"
            if { [catch { system "cd $mp_source_path && ./configure $configure_args && make && make install" } result] } {
                return -code error "Error installing new MacPorts base: $result"
            }
        }
    } elseif {$comp < 0} {
        ui_msg "--->  MacPorts base is probably trunk or a release candidate"
    } else {
        ui_msg "--->  MacPorts base is already the latest version"
    }

    # set the MacPorts sources to the right owner
    set sources_owner [file attributes [file join $portdbpath sources/] -owner]
    ui_debug "Setting MacPorts sources ownership to $sources_owner"
    if { [catch { exec [findBinary chown $macports::autoconf::chown_path] -R $sources_owner [file join $portdbpath sources/] } result] } {
        return -code error "Couldn't change permissions of the MacPorts sources at $mp_source_path to $sources_owner: $result"
    }

    if {![info exists options(ports_selfupdate_nosync)] || $options(ports_selfupdate_nosync) != "yes"} {
        ui_msg "\nThe ports tree has been updated. To upgrade your installed ports, you should run"
        ui_msg "  port upgrade outdated"
    }

    return 0
}

# upgrade API wrapper procedure
# return codes: 0 = success, 1 = general failure, 2 = port name not found in index
proc macports::upgrade {portname dspec variationslist optionslist {depscachename ""}} {
    # only installed ports can be upgraded
    if {![registry::entry_exists_for_name $portname]} {
        ui_error "$portname is not installed"
        return 1
    }
    if {![string match "" $depscachename]} {
        upvar $depscachename depscache
    } else {
        array set depscache {}
    }
    # stop upgrade from being called via mportexec as well
    set orig_nodeps yes
    if {![info exists macports::global_options(ports_nodeps)]} {
        set macports::global_options(ports_nodeps) yes
        set orig_nodeps no
    }
    # filter out implicit variants from the explicitly set/unset variants.
    set variationslist [mport_filtervariants $variationslist yes]
    
    # run the actual upgrade
    set status [macports::_upgrade $portname $dspec $variationslist $optionslist depscache]
    
    if {!$orig_nodeps} {
        unset -nocomplain macports::global_options(ports_nodeps)
    }
    return $status
}

# main internal upgrade procedure
proc macports::_upgrade {portname dspec variationslist optionslist {depscachename ""}} {
    global macports::global_variations
    array set options $optionslist

    # Note $variationslist is left alone and so retains the original
    # requested variations, which should be passed to recursive calls to
    # upgrade; while variations gets existing variants and global variations
    # merged in later on, so it applies only to this port's upgrade
    array set variations $variationslist
    
    set globalvarlist [array get macports::global_variations]

    if {![string match "" $depscachename]} {
        upvar $depscachename depscache
    }

    # Is this a dry run?
    set is_dryrun no
    if {[info exists options(ports_dryrun)] && $options(ports_dryrun) eq "yes"} {
        set is_dryrun yes
    }

    # check if the port is in tree
    if {[catch {mportlookup $portname} result]} {
        global errorInfo
        ui_debug "$errorInfo"
        ui_error "port lookup failed: $result"
        return 1
    }
    # argh! port doesnt exist!
    if {$result == ""} {
        ui_warn "No port $portname found in the index."
        return 2
    }
    # fill array with information
    array set portinfo [lindex $result 1]
    # set portname again since the one we were passed may not have had the correct case
    set portname $portinfo(name)

    # set version_in_tree and revision_in_tree
    if {![info exists portinfo(version)]} {
        ui_error "Invalid port entry for $portname, missing version"
        return 1
    }
    set version_in_tree "$portinfo(version)"
    set revision_in_tree "$portinfo(revision)"
    set epoch_in_tree "$portinfo(epoch)"

    set ilist {}
    if { [catch {set ilist [registry::installed $portname ""]} result] } {
        if {$result == "Registry error: $portname not registered as installed." } {
            ui_debug "$portname is *not* installed by MacPorts"

            # We need to pass _mportispresent a reference to the mport that is
            # actually declaring the dependency on the one we're checking for.
            # We got here via _upgrade_dependencies, so we grab it from 2 levels up.
            upvar 2 workername parentworker
            if {![_mportispresent $parentworker $dspec ] } {
                # open porthandle
                set porturl $portinfo(porturl)
                if {![info exists porturl]} {
                    set porturl file://./
                }
                # Merge the global variations into the specified
                foreach { variation value } $globalvarlist {
                    if { ![info exists variations($variation)] } {
                        set variations($variation) $value
                    }
                }

                if {[catch {set workername [mportopen $porturl [array get options] [array get variations]]} result]} {
                    global errorInfo
                    ui_debug "$errorInfo"
                    ui_error "Unable to open port: $result"
                    return 1
                }
                # While we're at it, update the portinfo
                array unset portinfo
                array set portinfo [mportinfo $workername]
                
                # upgrade its dependencies first
                set status [_upgrade_dependencies portinfo depscache variationslist options]
                if {$status != 0 && ![ui_isset ports_processall]} {
                    catch {mportclose $workername}
                    return $status
                }
                # now install it
                if {[catch {set result [mportexec $workername install]} result]} {
                    global errorInfo
                    ui_debug "$errorInfo"
                    ui_error "Unable to exec port: $result"
                    catch {mportclose $workername}
                    return 1
                }
                if {$result > 0} {
                    ui_error "Problem while installing $portname"
                    catch {mportclose $workername}
                    return $result
                }
                # we just installed it, so mark it done in the cache
                set depscache(port:${portname}) 1
                mportclose $workername
            } else {
                # dependency is satisfied by something other than the named port
                ui_debug "$portname not installed, soft dependency satisfied"
                # mark this depspec as satisfied in the cache
                set depscache($dspec) 1
            }
            # the rest of the proc doesn't matter for a port that is freshly
            # installed or not installed
            return 0
        } else {
            ui_error "Checking installed version failed: $result"
            return 1
        }
    } else {
        # we'll now take care of upgrading it, so we can add it to the cache
        set depscache(port:${portname}) 1
    }
    set anyactive no
    set version_installed {}
    set revision_installed {}
    set epoch_installed 0
    set variant_installed ""

    # find latest version installed and active version (if any)
    foreach i $ilist {
        set variant [lindex $i 3]
        set version [lindex $i 1]
        set revision [lindex $i 2]
        set epoch [lindex $i 5]
        if { $version_installed == {} || $epoch > $epoch_installed ||
                ($epoch == $epoch_installed && [rpm-vercomp $version $version_installed] > 0)
                || ($epoch == $epoch_installed
                    && [rpm-vercomp $version $version_installed] == 0
                    && [rpm-vercomp $revision $revision_installed] > 0)} {
            set version_installed $version
            set revision_installed $revision
            set variant_installed $variant
            set epoch_installed $epoch
        }

        set isactive [lindex $i 4]
        if {$isactive == 1} {
            set anyactive yes
            set version_active $version
            set revision_active $revision
            set variant_active $variant
        }
    }

    # output version numbers
    ui_debug "epoch: in tree: $epoch_in_tree installed: $epoch_installed"
    ui_debug "$portname ${version_in_tree}_${revision_in_tree} exists in the ports tree"
    ui_debug "$portname ${version_installed}_${revision_installed} $variant_installed is the latest installed"
    if {$anyactive} {
        ui_debug "$portname ${version_active}_${revision_active} $variant_active is active"
    } else {
        ui_debug "no version of $portname is active"
    }

    # save existing variant for later use
    if {$anyactive} {
        set oldvariant $variant_active
    } else {
        set oldvariant $variant_installed
    }

    # Before we do
    # dependencies, we need to figure out the final variants,
    # open the port, and update the portinfo.

    set porturl $portinfo(porturl)
    if {![info exists porturl]} {
        set porturl file://./
    }

    # will break if we start recording negative variants (#2377)
    set variant [lrange [split $oldvariant +] 1 end]
    ui_debug "Merging existing variants $variant into variants"
    set oldvariantlist [list]
    foreach v $variant {
        lappend oldvariantlist $v "+"
    }
    # remove implicit variants, without printing warnings
    set oldvariantlist [mport_filtervariants $oldvariantlist no]

    # merge in the old variants
    foreach {variation value} $oldvariantlist {
        if { ![info exists variations($variation)]} {
            set variations($variation) $value
        }
    }

    # Now merge in the global (i.e. variants.conf) variations.
    # We wait until now so that existing variants for this port
    # override global variations
    foreach { variation value } $globalvarlist {
        if { ![info exists variations($variation)] } {
            set variations($variation) $value
        }
    }

    ui_debug "new fully merged portvariants: [array get variations]"
    
    # at this point we need to check if a different port will be replacing this one
    if {[info exists portinfo(replaced_by)] && ![info exists options(ports_upgrade_no-replace)]} {
        ui_debug "$portname is replaced by $portinfo(replaced_by)"
        if {[catch {mportlookup $portinfo(replaced_by)} result]} {
            global errorInfo
            ui_debug "$errorInfo"
            ui_error "port lookup failed: $result"
            return 1
        }
        if {$result == ""} {
            ui_error "No port $portinfo(replaced_by) found."
            return 1
        }
        array unset portinfo
        array set portinfo [lindex $result 1]
        set newname $portinfo(name)

        set porturl $portinfo(porturl)
        if {![info exists porturl]} {
            set porturl file://./
        }
        set depscache(port:${newname}) 1
    } else {
        set newname $portname
    }

    if {[catch {set workername [mportopen $porturl [array get options] [array get variations]]} result]} {
        global errorInfo
        ui_debug "$errorInfo"
        ui_error "Unable to open port: $result"
        return 1
    }

    array unset portinfo
    array set portinfo [mportinfo $workername]
    set version_in_tree "$portinfo(version)"
    set revision_in_tree "$portinfo(revision)"
    set epoch_in_tree "$portinfo(epoch)"


    # first upgrade dependencies
    if {![info exists options(ports_nodeps)]} {
        set status [_upgrade_dependencies portinfo depscache variationslist options]
        if {$status != 0 && ![ui_isset ports_processall]} {
            catch {mportclose $workername}
            return $status
        }
    } else {
        ui_debug "Not following dependencies"
    }

    set epoch_override 0
    # check installed version against version in ports
    if { ( [rpm-vercomp $version_installed $version_in_tree] > 0
            || ([rpm-vercomp $version_installed $version_in_tree] == 0
                && [rpm-vercomp $revision_installed $revision_in_tree] >= 0 ))
        && ![info exists options(ports_upgrade_force)] } {
        if {$portname != $newname} { 
            ui_debug "ignoring versions, installing replacement port"
        } elseif { $epoch_installed < $epoch_in_tree } {
            set epoch_override 1
            ui_debug "epoch override ... upgrading!"
        } elseif {[info exists options(ports_upgrade_enforce-variants)] && $options(ports_upgrade_enforce-variants) eq "yes"
                  && [info exists portinfo(canonical_active_variants)] && $portinfo(canonical_active_variants) != $oldvariant} {
            ui_debug "variant override ... upgrading!"
        } else {
            if {[info exists portinfo(canonical_active_variants)] && $portinfo(canonical_active_variants) != $oldvariant} {
                ui_warn "Skipping upgrade since $portname ${version_installed}_${revision_installed} >= $portname ${version_in_tree}_${revision_in_tree}, even though installed variants \"$oldvariant\" do not match \"$portinfo(canonical_active_variants)\". Use 'upgrade --enforce-variants' to switch to the requested variants."
            } else {
                ui_debug "No need to upgrade! $portname ${version_installed}_${revision_installed} >= $portname ${version_in_tree}_${revision_in_tree}"
            }
            # Check if we have to do dependents
            if {[info exists options(ports_do_dependents)]} {
                # We do dependents ..
                set options(ports_nodeps) 1

                registry::open_dep_map
                set deplist [registry::list_dependents $portname]

                if { [llength deplist] > 0 } {
                    foreach dep $deplist {
                        set mpname [lindex $dep 2]
                        if {![llength [array get depscache port:${mpname}]]} {
                            set status [macports::_upgrade $mpname port:${mpname} $variationslist [array get options] depscache]
                            if {$status != 0 && ![ui_isset ports_processall]} {
                                catch {mportclose $workername}
                                return $status
                            }
                        }
                    }
                }
            }
            mportclose $workername
            return 0
        }
    }


    # avoid building again unnecessarily
    if {[info exists options(ports_upgrade_force)] || $epoch_override == 1
        || ![registry::entry_exists $newname $version_in_tree $revision_in_tree $portinfo(canonical_active_variants)]} {
        if {[catch {set result [mportexec $workername imagefile]} result] || $result != 0} {
            if {[info exists ::errorInfo]} {
                ui_debug "$::errorInfo"
            }
            ui_error "Unable to upgrade port: $result"
            catch {mportclose $workername}
            return 1
        }
    }

    # are we installing an existing version due to force or epoch override?
    if {[registry::entry_exists $newname $version_in_tree $revision_in_tree $portinfo(canonical_active_variants)]
        && ([info exists options(ports_upgrade_force)] || $epoch_override == 1)} {
        ui_debug "Uninstalling $newname ${version_in_tree}_${revision_in_tree}$portinfo(canonical_active_variants)"
        # we have to force the uninstall in case of dependents
        set force_cur [info exists options(ports_force)]
        set options(ports_force) yes
        if {$is_dryrun eq "yes"} {
            ui_msg "Skipping uninstall $newname @${version_in_tree}_${revision_in_tree}$portinfo(canonical_active_variants) (dry run)"
        } elseif {[catch {portuninstall::uninstall $newname ${version_in_tree}_${revision_in_tree}$portinfo(canonical_active_variants) [array get options]} result]} {
            global errorInfo
            ui_debug "$errorInfo"
            ui_error "Uninstall $newname ${version_in_tree}_${revision_in_tree}$portinfo(canonical_active_variants) failed: $result"
            catch {mportclose $workername}
            return 1
        }
        if {!$force_cur} {
            unset options(ports_force)
        }
        if {$anyactive && $version_in_tree == $version_active && $revision_in_tree == $revision_active
            && $portinfo(canonical_active_variants) == $variant_active && $portname == $newname} {
            set anyactive no
        }
    }
    if {$anyactive} {
        # deactivate version_active
        if {$is_dryrun eq "yes"} {
            ui_msg "Skipping deactivate $portname @${version_active}_${revision_active} (dry run)"
        } elseif {[catch {registry::deactivate $portname ${version_active}_${revision_active}${variant_active} $optionslist} result]} {
            global errorInfo
            ui_debug "$errorInfo"
            ui_error "Deactivating $portname ${version_active}_${revision_active} failed: $result"
            catch {mportclose $workername}
            return 1
        }
    }
    if {[info exists options(port_uninstall_old)]} {
        # uninstalling now could fail due to dependents when not forced,
        # because the new version is not installed
        set uninstall_later yes
    }

    if {$is_dryrun eq "yes"} {
        ui_msg "Skipping activate $newname @${version_in_tree}_${revision_in_tree} (dry run)"
    } elseif {[catch {set result [mportexec $workername install]} result]} {
        global errorInfo
        ui_debug "$errorInfo"
        ui_error "Couldn't activate $newname ${version_in_tree}_${revision_in_tree}: $result"
        catch {mportclose $workername}
        return 1
    }

    if {[info exists uninstall_later] && $uninstall_later == yes} {
        foreach i $ilist {
            set version [lindex $i 1]
            set revision [lindex $i 2]
            set variant [lindex $i 3]
            if {$version == $version_in_tree && $revision == $revision_in_tree && $variant == $portinfo(canonical_active_variants) && $portname == $newname} {
                continue
            }
            ui_debug "Uninstalling $portname ${version}_${revision}${variant}"
            if {$is_dryrun eq "yes"} {
                ui_msg "Skipping uninstall $portname @${version}_${revision}${variant} (dry run)"
            } elseif {[catch {portuninstall::uninstall $portname ${version}_${revision}${variant} $optionslist} result]} {
                global errorInfo
                ui_debug "$errorInfo"
                # replaced_by can mean that we try to uninstall all versions of the old port, so handle errors due to dependents
                if {$result != "Please uninstall the ports that depend on $portname first." && ![ui_isset ports_processall]} {
                    ui_error "Uninstall $portname @${version}_${revision}${variant} failed: $result"
                    catch {mportclose $workername}
                    return 1
                }
            }
        }
    }

    # Check if we have to do dependents
    if {[info exists options(ports_do_dependents)]} {
        # We do dependents ..
        set options(ports_nodeps) 1

        registry::open_dep_map
        set deplist [registry::list_dependents $newname]
        if {$portname != $newname} {
            set deplist [concat $deplist [registry::list_dependents $portname]]
        }

        if { [llength deplist] > 0 } {
            foreach dep $deplist {
                set mpname [lindex $dep 2]
                if {![llength [array get depscache port:${mpname}]]} {
                    set status [macports::_upgrade $mpname port:${mpname} $variationslist [array get options] depscache]
                    if {$status != 0 && ![ui_isset ports_processall]} {
                        catch {mportclose $workername}
                        return $status
                    }
                }
            }
        }
    }


    # close the port handle
    mportclose $workername
    return 0
}

# upgrade_dependencies: helper proc for upgrade
# Calls upgrade on each dependency listed in the PortInfo.
# Uses upvar to access the variables.
proc macports::_upgrade_dependencies {portinfoname depscachename variationslistname optionsname} {
    upvar $portinfoname portinfo $depscachename depscache \
          $variationslistname variationslist \
          $optionsname options

    # If we're following dependents, we only want to follow this port's
    # dependents, not those of all its dependencies. Otherwise, we would
    # end up processing this port's dependents n+1 times (recursively!),
    # where n is the number of dependencies this port has, since this port
    # is of course a dependent of each of its dependencies. Plus the
    # dependencies could have any number of unrelated dependents.

    # So we save whether we're following dependents, unset the option
    # while doing the dependencies, and restore it afterwards.
    set saved_do_dependents [info exists options(ports_do_dependents)]
    unset -nocomplain options(ports_do_dependents)

    set status 0
    # each dep type is upgraded
    foreach dtype {depends_fetch depends_extract depends_build depends_lib depends_run} {
        if {[info exists portinfo($dtype)]} {
            foreach i $portinfo($dtype) {
                set d [lindex [split $i :] end]
                if {![llength [array get depscache port:${d}]] && ![llength [array get depscache $i]]} {
                    set status [macports::_upgrade $d $i $variationslist [array get options] depscache]
                    if {$status != 0 && ![ui_isset ports_processall]} break
                }
            }
        }
        if {$status != 0 && ![ui_isset ports_processall]} break
    }
    # restore dependent-following to its former value
    if {$saved_do_dependents} {
        set options(ports_do_dependents) yes
    }
    return $status
}

# mportselect
#   * command: The only valid commands are list, set and show
#   * group: This argument should correspond to a directory under
#            $macports::prefix/etc/select.
#   * version: This argument is only used by the 'set' command.
# On error mportselect returns with the code 'error'.
proc mportselect {command group {version ""}} {
    ui_debug "mportselect \[$command] \[$group] \[$version]"

    set conf_path "$macports::prefix/etc/select/$group"
    if {![file isdirectory $conf_path]} {
        return -code error "The specified group '$group' does not exist."
    }

    switch -- $command {
        list {
            if {[catch {set versions [glob -directory $conf_path *]}]} {
                return -code error [concat "No configurations associated " \
                                           "with '$group' were found."]
            }

            # Return the sorted list of versions (excluding base and current).
            set lversions {}
            foreach v $versions {
                # Only the file name corresponds to the version name.
                set v [file tail $v]
                if {$v eq "base" || $v eq "current"} {
                    continue
                }
                lappend lversions [file tail $v]
            }
            return [lsort $lversions]
        }
        set {
            # Use $conf_path/$version to read in sources.
            if {[catch {set src_file [open "$conf_path/$version"]}]} {
                return -code error [concat "Verify that the specified " \
                                           "version '$version' is valid " \
                                           "(i.e., Is it listed when you " \
                                           "specify the --list command?)."]
            }
            set srcs [split [read -nonewline $src_file] "\n"]
            close $src_file

            # Use $conf_path/base to read in targets.
            if {[catch {set tgt_file [open "$conf_path/base"]}]} {
                return -code error [concat "The configuration file " \
                                           "'$conf_path/base' could not be " \
                                           "opened."]
            }
            set tgts [split [read -nonewline $tgt_file] "\n"]
            close $tgt_file

            # Iterate through the configuration files executing the specified
            # actions.
            set i 0
            foreach tgt $tgts {
                set src [lindex $srcs $i]

                switch -glob -- $src {
                    - {
                        # The source is unavailable for this file.
                        set tgt [file join $macports::prefix $tgt]
                        file delete $tgt
                        ui_debug "rm -f $tgt"
                    }
                    /* {
                        # The source is an absolute path.
                        set tgt [file join $macports::prefix $tgt]
                        file delete $tgt
                        file link -symbolic $tgt $src
                        ui_debug "ln -sf $src $tgt"
                    }
                    default {
                        # The source is a relative path.
                        set src [file join $macports::prefix $src]
                        set tgt [file join $macports::prefix $tgt]
                        file delete $tgt
                        file link -symbolic $tgt $src
                        ui_debug "ln -sf $src $tgt"
                    }
                }
                set i [expr $i+1]
            }

            # Update the selected version.
            set selected_version "$conf_path/current"
            if {[file exists $selected_version]} {
                file delete $selected_version
            }
            symlink $version $selected_version
            return
        }
        show {
            set selected_version "$conf_path/current"

            if {![file exists $selected_version]} {
                return "none"
            } else {
                return [file readlink $selected_version]
            }
        }
    }
    return
}

# Return a good temporary directory to use; /tmp if TMPDIR is not set
# in the environment
proc macports::gettmpdir {args} {
    global env

    if {[info exists env(TMPDIR)]} {
        return $env(TMPDIR)
    } else {
        return "/tmp"
    }
}

# Procedure to install an image file; protocols currently supported
# are file: and anything which curl supports.
# Note that this installs the image but does not activate it.
proc macports::install_image {imageurl {portinfo ""}} {
    set filetoinstall ""
    set tmpfetchdir [mkdtemp [file join [gettmpdir] mpimagefetchXXXXXXXX]]
    try {
        # Handle case where just a plain local path was passed
        if {[file exists $imageurl]} {
            set filetoinstall $imageurl
        } else {
            if {[regexp {(?x)([^:]+)://(.+)} $imageurl -> protocol imagepath] != 1} {
                throw MACPORTS "Invalid URL spec: $imageurl (should be protocol://information)"
            } else {
                switch -- $protocol {
                    file {
                        set filetoinstall $imagepath
                    }
                    default {
                        set filetoinstall [file join $tmpfetchdir [file tail $imagepath]]
                        if {[catch {curl fetch $imageurl $filetoinstall} result]} {
                            throw MACPORTS "Fetching remote image failed: $result"
                        }
                    }
                }
            }
        }

        if {$filetoinstall == ""} {
            throw MACPORTS "Cannot determine/fetch file to install from $imageurl"
        }
        if {![file exists $filetoinstall]} {
            throw MACPORTS "The file $filetoinstall does not exist"
        }
        ui_msg "---> Installing from image at $imageurl"
        upvar $portinfo myportinfo
        set result [install_register_imagefile $filetoinstall myportinfo]
    } catch {* errorCode errorMessage } {
        return -code error $errorMessage
    } finally {
        file delete -force $tmpfetchdir
    }

    return $result
}

# Procedure to install and register an imagefile; the file itself must
# be local (see macports::install_image to install from varying URLs).
# Install means to simply copy to the right path as the file is not expected
# to be there as yet.  Registering it of course means simply adding to
# the registry as installed, but not active.
# An optional second argument can be given which must be an array (or
# not exist at all) which will be filled with information on the port
# just installed & registered (eg, keys of name, version, revision, etc)
proc macports::install_register_imagefile {imagefile {portinfo ""}} {
    global env macports::portimagefilepath macports::prefix

    set mytempdir [mkdtemp [file join [gettmpdir] mpimageXXXXXXXX]]
    set startpwd [pwd]
    try {
        if {[catch {cd $mytempdir} err]} {
            throw MACPORTS $err
        }
        if {[catch {set tarcmd [findBinary tar ${macports::autoconf::tar_path}]} err]} {
            throw MACPORTS $err
        }
        if {[catch {system "$tarcmd -xvf $imagefile +IMAGERECEIPT"} err]} {
            throw MACPORTS $err
        }
        if {[catch {set fd [open "+IMAGERECEIPT" r]} err]} {
            throw MACPORTS "Can't open image receipt: $err"
        }
        array set imagevars [list]
        while {[gets $fd line] >= 0} {
            set imagevars([lindex $line 0]) [lrange $line 1 end]
        }
        close $fd
        set requiredvars {name version revision portvariants epoch categories contents prefix}
        foreach required $requiredvars {
            if {![info exists imagevars($required)]} {
                throw MACPORTS "Image receipt missing required variable $required"
            }
        }

        if {$imagevars(prefix) != $prefix} {
            throw MACPORTS "Image prefix ($imagevars(prefix)) does not match ours ($prefix)"
        }
        set portimagepath [file join ${portimagefilepath} $imagevars(name)]
        if {![file isdirectory $portimagepath]} {
            file mkdir $portimagepath
        }
        ui_debug "Installing and registering [file tail $imagefile]"
        file copy -force $imagefile $portimagepath

        set regref [registry::new_entry $imagevars(name) $imagevars(version) $imagevars(revision) $imagevars(portvariants) $imagevars(epoch)]
        registry::property_store $regref categories $imagevars(categories)
        registry::property_store $regref contents $imagevars(contents)
        foreach propname [array names imagevars] {
            if {[lsearch -exact $requiredvars $propname] >= 0} {
                continue
            }
            registry::property_store $regref $propname $imagevars($propname)
            if {[lsearch -exact {depends_run depends_lib} $propname] != -1} {
               registry::register_dependencies $imagevars($propname) $imagevars(name)
            }
        }
        registry::write_entry $regref
        if {$portinfo ne ""} {
            upvar $portinfo myportinfo
            array set myportinfo [array get imagevars]
        }
    } catch {* errorCode errorMessage } {
        return -code error $errorMessage
    } finally {
        cd $startpwd
        file delete -force $mytempdir
    }

    return 0
}
<|MERGE_RESOLUTION|>--- conflicted
+++ resolved
@@ -545,44 +545,6 @@
         }
     }
 
-<<<<<<< HEAD
-=======
-    # Archive mode, whether to create/use binary archive packages
-    if {![info exists portarchivemode]} {
-        set macports::portarchivemode "no"
-        global macports::portarchivemode
-    }
-
-    # Archive path, where to store/retrieve binary archive packages
-    if {![info exists portarchivepath]} {
-        set macports::portarchivepath [file join $portdbpath packages]
-        global macports::portarchivepath
-    }
-    if {$portarchivemode == "yes"} {
-        if {![file isdirectory $portarchivepath]} {
-            if {![file exists $portarchivepath]} {
-                if {[catch {file mkdir $portarchivepath} result]} {
-                    return -code error "portarchivepath $portarchivepath does not exist and could not be created: $result"
-                }
-            }
-        }
-        if {![file isdirectory $portarchivepath]} {
-            return -code error "$portarchivepath is not a directory. Please create the directory $portarchivepath and try again"
-        }
-    }
-
-    # Archive type, what type of binary archive to use (CPIO, gzipped
-    # CPIO, XAR, etc.)
-    if {![info exists portarchivetype]} {
-        set macports::portarchivetype "tgz"
-        global macports::portarchivetype
-    }
-    # Convert archive type to a list for multi-archive support, colon or
-    # comma separators indicates to use multiple archive formats
-    # (reading and writing)
-    set macports::portarchivetype [split $portarchivetype {:,}]
-
->>>>>>> 6eb7b8fc
     # Set rync options
     if {![info exists rsync_server]} {
         set macports::rsync_server rsync.macports.org

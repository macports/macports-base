--- conflicted
+++ resolved
@@ -45,11 +45,7 @@
         porttrace portverbose keeplogs destroot_umask variants_conf rsync_server rsync_options \
         rsync_dir startupitem_type place_worksymlink xcodeversion xcodebuildcmd \
         mp_remote_url mp_remote_submit_url configureccache configuredistcc configurepipe buildnicevalue buildmakejobs \
-<<<<<<< HEAD
-        applications_dir frameworks_dir developer_dir universal_target universal_sysroot universal_archs \
-=======
         applications_dir frameworks_dir developer_dir universal_archs build_arch \
->>>>>>> 4176296a
         macportsuser proxy_override_env proxy_http proxy_https proxy_ftp proxy_rsync proxy_skip"
     variable user_options "submitter_name submitter_email submitter_key"
     variable portinterp_options "\
@@ -58,11 +54,7 @@
         portarchivetype portautoclean porttrace keeplogs portverbose destroot_umask rsync_server \
         rsync_options rsync_dir startupitem_type place_worksymlink \
         mp_remote_url mp_remote_submit_url configureccache configuredistcc configurepipe buildnicevalue buildmakejobs \
-<<<<<<< HEAD
-        applications_dir current_stage frameworks_dir developer_dir universal_target universal_sysroot universal_archs $user_options"
-=======
-        applications_dir frameworks_dir developer_dir universal_archs build_arch $user_options"
->>>>>>> 4176296a
+        applications_dir current_stage frameworks_dir developer_dir universal_archs build_arch $user_options"
 
     # deferred options are only computed when needed.
     # they are not exported to the trace thread.
@@ -698,26 +690,13 @@
     }
 
     # Default mp universal options
-<<<<<<< HEAD
-    if {![info exists macports::universal_target]} {
-        if {[file exists ${macports::developer_dir}/SDKs/MacOSX10.5.sdk]} {
-            set macports::universal_target "10.5"
-=======
     if {![info exists macports::universal_archs]} {
         if {[lindex [split $tcl_platform(osVersion) .] 0] >= 10} {
             set macports::universal_archs {x86_64 i386}
->>>>>>> 4176296a
         } else {
             set macports::universal_archs {i386 ppc}
         }
     }
-<<<<<<< HEAD
-    if {![info exists macports::universal_sysroot]} {
-        if {[file exists ${macports::developer_dir}/SDKs/MacOSX10.5.sdk]} {
-            set macports::universal_sysroot "${macports::developer_dir}/SDKs/MacOSX10.5.sdk"
-        } else {
-            set macports::universal_sysroot "${macports::developer_dir}/SDKs/MacOSX10.4u.sdk"
-=======
     
     # Default arch to build for
     if {![info exists macports::build_arch]} {
@@ -737,7 +716,6 @@
             }
         } else {
             set macports::build_arch ""
->>>>>>> 4176296a
         }
     }
 
@@ -881,13 +859,12 @@
     # instantiate the UI call-backs
     foreach priority ${macports::ui_priorities} {
         $workername alias ui_$priority ui_$priority
-    }
-    foreach priority ${macports::ui_priorities} {
         foreach stage ${macports::port_stages} {
             $workername alias ui_${priority}_${stage} ui_${priority}_${stage}
         }
-    }
  
+    }
+
     $workername alias ui_prefix ui_prefix
     $workername alias ui_channels ui_channels
 
@@ -2145,7 +2122,6 @@
                 ui_error "Internal error: port lookup failed: $error"
                 return 1
             }
-<<<<<<< HEAD
 
             array unset portinfo
             array set portinfo [lindex $res 1]
@@ -2154,16 +2130,6 @@
                 return 1
             }
 
-=======
-
-            array unset portinfo
-            array set portinfo [lindex $res 1]
-            if {![info exists portinfo(porturl)]} {
-                ui_error "Dependency '$dep_portname' not found."
-                return 1
-            }
-
->>>>>>> 4176296a
             # Figure out the subport. Check the open_mports list first, since
             # we potentially leak mport references if we mportopen each time,
             # because mportexec only closes each open mport once.

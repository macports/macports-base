# -*- coding: utf-8; mode: tcl; tab-width: 4; indent-tabs-mode: nil; c-basic-offset: 4 -*- vim:fenc=utf-8:filetype=tcl:et:sw=4:ts=4:sts=4
# macports.tcl
# $Id$
#
# Copyright (c) 2002 Apple Computer, Inc.
# Copyright (c) 2004 - 2005 Paul Guyot, <pguyot@kallisys.net>.
# Copyright (c) 2004 - 2006 Ole Guldberg Jensen <olegb@opendarwin.org>.
# Copyright (c) 2004 - 2005 Robert Shaw <rshaw@opendarwin.org>
# All rights reserved.
#
# Redistribution and use in source and binary forms, with or without
# modification, are permitted provided that the following conditions
# are met:
# 1. Redistributions of source code must retain the above copyright
#    notice, this list of conditions and the following disclaimer.
# 2. Redistributions in binary form must reproduce the above copyright
#    notice, this list of conditions and the following disclaimer in the
#    documentation and/or other materials provided with the distribution.
# 3. Neither the name of Apple Computer, Inc. nor the names of its contributors
#    may be used to endorse or promote products derived from this software
#    without specific prior written permission.
#
# THIS SOFTWARE IS PROVIDED BY THE COPYRIGHT HOLDERS AND CONTRIBUTORS "AS IS"
# AND ANY EXPRESS OR IMPLIED WARRANTIES, INCLUDING, BUT NOT LIMITED TO, THE
# IMPLIED WARRANTIES OF MERCHANTABILITY AND FITNESS FOR A PARTICULAR PURPOSE
# ARE DISCLAIMED. IN NO EVENT SHALL THE COPYRIGHT OWNER OR CONTRIBUTORS BE
# LIABLE FOR ANY DIRECT, INDIRECT, INCIDENTAL, SPECIAL, EXEMPLARY, OR
# CONSEQUENTIAL DAMAGES (INCLUDING, BUT NOT LIMITED TO, PROCUREMENT OF
# SUBSTITUTE GOODS OR SERVICES; LOSS OF USE, DATA, OR PROFITS; OR BUSINESS
# INTERRUPTION) HOWEVER CAUSED AND ON ANY THEORY OF LIABILITY, WHETHER IN
# CONTRACT, STRICT LIABILITY, OR TORT (INCLUDING NEGLIGENCE OR OTHERWISE)
# ARISING IN ANY WAY OUT OF THE USE OF THIS SOFTWARE, EVEN IF ADVISED OF THE
# POSSIBILITY OF SUCH DAMAGE.
#
package provide macports 1.0
package require macports_dlist 1.0
package require macports_index 1.0
package require macports_util 1.0

namespace eval macports {
    namespace export bootstrap_options user_options portinterp_options open_mports ui_priorities
    variable bootstrap_options "\
        portdbpath libpath binpath auto_path extra_env sources_conf prefix portdbformat \
        portautoclean porttrace \
        portverbose destroot_umask variants_conf rsync_server rsync_options \
        rsync_dir startupitem_type place_worksymlink xcodeversion xcodebuildcmd \
        mp_remote_url mp_remote_submit_url configureccache configuredistcc configurepipe buildnicevalue buildmakejobs \
<<<<<<< HEAD
        applications_dir frameworks_dir developer_dir universal_archs \
=======
        applications_dir frameworks_dir developer_dir universal_archs build_arch \
>>>>>>> 4176296a
        macportsuser proxy_override_env proxy_http proxy_https proxy_ftp proxy_rsync proxy_skip"
    variable user_options "submitter_name submitter_email submitter_key"
    variable portinterp_options "\
        portdbpath porturl portpath portbuildpath auto_path prefix prefix_frozen portsharepath \
        registry.path registry.format portimagefilepath portautoclean \
        porttrace portverbose destroot_umask rsync_server \
        rsync_options rsync_dir startupitem_type place_worksymlink \
        mp_remote_url mp_remote_submit_url configureccache configuredistcc configurepipe buildnicevalue buildmakejobs \
<<<<<<< HEAD
        applications_dir frameworks_dir developer_dir universal_archs $user_options \
        os_arch os_endian os_major os_platform os_version"
=======
        applications_dir frameworks_dir developer_dir universal_archs build_arch $user_options"
>>>>>>> 4176296a

    # deferred options are only computed when needed.
    # they are not exported to the trace thread.
    # they are not exported to the interpreter in system_options array.
    variable portinterp_deferred_options "xcodeversion xcodebuildcmd"

    variable open_mports {}

    variable ui_priorities "debug info msg error warn"
}

# Provided UI instantiations
# For standard messages, the following priorities are defined
#     debug, info, msg, warn, error
# Clients of the library are expected to provide ui_prefix and ui_channels with
# the following prototypes.
#     proc ui_prefix {priority}
#     proc ui_channels {priority}
# ui_prefix returns the prefix for the messages, if any.
# ui_channels returns a list of channels to output the message to, empty for
#     no message.
# if these functions are not provided, defaults are used.
# Clients of the library may optionally provide ui_init with the following
# prototype.
#     proc ui_init {priority prefix channels message}
# ui_init needs to correctly define the proc ::ui_$priority {message} or throw
# an error.
# if this function is not provided or throws an error, default procedures for
# ui_$priority are defined.

# ui_options accessor
proc macports::ui_isset {val} {
    if {[info exists macports::ui_options($val)]} {
        if {$macports::ui_options($val) == "yes"} {
            return 1
        }
    }
    return 0
}


# global_options accessor
proc macports::global_option_isset {val} {
    if {[info exists macports::global_options($val)]} {
        if {$macports::global_options($val) == "yes"} {
            return 1
        }
    }
    return 0
}


proc macports::ui_init {priority args} {
    # Get the list of channels.
    try {
        set channels [ui_channels $priority]
    } catch * {
        set channels [ui_channels_default $priority]
    }

    # Simplify ui_$priority.
    set nbchans [llength $channels]
    if {$nbchans == 0} {
        proc ::ui_$priority {args} {}
    } else {
        try {
            set prefix [ui_prefix $priority]
        } catch * {
            set prefix [ui_prefix_default $priority]
        }

        try {
            eval ::ui_init $priority $prefix $channels $args
        } catch * {
            if {$nbchans == 1} {
                set chan [lindex $channels 0]
                proc ::ui_$priority {args} [subst {
                    if {\[lindex \$args 0\] == "-nonewline"} {
                        puts -nonewline $chan "$prefix\[lindex \$args 1\]"
                    } else {
                        puts $chan "$prefix\[lindex \$args 0\]"
                    }
                }]
            } else {
                proc ::ui_$priority {args} [subst {
                    foreach chan \$channels {
                        if {\[lindex \$args 0\] == "-nonewline"} {
                            puts -nonewline $chan "$prefix\[lindex \$args 1\]"
                        } else {
                            puts $chan "$prefix\[lindex \$args 0\]"
                        }
                    }
                }]
            }
        }

        # Call ui_$priority
        eval ::ui_$priority $args
    }
}

# Default implementation of ui_prefix
proc macports::ui_prefix_default {priority} {
    switch $priority {
        debug {
            return "DEBUG: "
        }
        error {
            return "Error: "
        }
        warn {
            return "Warning: "
        }
        default {
            return ""
        }
    }
}

# Default implementation of ui_channels:
# ui_options(ports_debug) - If set, output debugging messages
# ui_options(ports_verbose) - If set, output info messages (ui_info)
# ui_options(ports_quiet) - If set, don't output "standard messages"
proc macports::ui_channels_default {priority} {
    switch $priority {
        debug {
            if {[ui_isset ports_debug]} {
                return {stderr}
            } else {
                return {}
            }
        }
        info {
            if {[ui_isset ports_verbose]} {
                return {stdout}
            } else {
                return {}
            }
        }
        msg {
            if {[ui_isset ports_quiet]} {
                return {}
            } else {
                return {stdout}
            }
        }
        warn -
        error {
            return {stderr}
        }
        default {
            return {stdout}
        }
    }
}

foreach priority ${macports::ui_priorities} {
    proc ui_$priority {args} [subst { eval macports::ui_init $priority \$args }]
}

# Replace puts to catch errors (typically broken pipes when being piped to head)
rename puts tcl::puts
proc puts {args} {
    catch "tcl::puts $args"
}

# find a binary either in a path defined at MacPorts' configuration time
# or in the PATH environment variable through macports::binaryInPath (fallback)
proc macports::findBinary {prog {autoconf_hint ""}} {
    if {${autoconf_hint} != "" && [file executable ${autoconf_hint}]} {
        return ${autoconf_hint}
    } else {
        if {[catch {set cmd_path [macports::binaryInPath ${prog}]} result] == 0} {
            return ${cmd_path}
        } else {
            return -code error "${result} or at its MacPorts configuration time location, did you move it?"
        }
    }
}

# check for a binary in the path
# returns an error code if it cannot be found
proc macports::binaryInPath {prog} {
    global env
    foreach dir [split $env(PATH) :] {
        if {[file executable [file join $dir $prog]]} {
            return [file join $dir $prog]
        }
    }
    return -code error [format [msgcat::mc "Failed to locate '%s' in path: '%s'"] $prog $env(PATH)];
}

# deferred option processing
proc macports::getoption {name} {
    global macports::$name
    return [expr $$name]
}

# deferred and on-need extraction of xcodeversion and xcodebuildcmd.
proc macports::setxcodeinfo {name1 name2 op} {
    global macports::xcodeversion
    global macports::xcodebuildcmd

    trace remove variable macports::xcodeversion read macports::setxcodeinfo
    trace remove variable macports::xcodebuildcmd read macports::setxcodeinfo

    if {[catch {set xcodebuild [binaryInPath "xcodebuild"]}] == 0} {
        if {![info exists xcodeversion]} {
            # Determine xcode version (<= 2.0 or 2.1)
            if {[catch {set xcodebuildversion [exec xcodebuild -version]}] == 0} {
                if {[regexp "DevToolsCore-(.*); DevToolsSupport-(.*)" $xcodebuildversion devtoolscore_v devtoolssupport_v] == 1} {
                    if {$devtoolscore_v >= 620.0 && $devtoolssupport_v >= 610.0} {
                        # for now, we don't need to distinguish 2.1 from 2.1 or higher.
                        set macports::xcodeversion "2.1"
                    } else {
                        set macports::xcodeversion "2.0orlower"
                    }
                } else {
                    set macports::xcodeversion "2.0orlower"
                }
            } else {
                set macports::xcodeversion "2.0orlower"
            }
        }

        if {![info exists xcodebuildcmd]} {
            set macports::xcodebuildcmd "xcodebuild"
        }
    } elseif {[catch {set pbxbuild [binaryInPath "pbxbuild"]}] == 0} {
        if {![info exists xcodeversion]} {
            set macports::xcodeversion "pb"
        }
        if {![info exists xcodebuildcmd]} {
            set macports::xcodebuildcmd "pbxbuild"
        }
    } else {
        if {![info exists xcodeversion]} {
            set macports::xcodeversion "none"
        }
        if {![info exists xcodebuildcmd]} {
            set macports::xcodebuildcmd "none"
        }
    }
}

proc mportinit {{up_ui_options {}} {up_options {}} {up_variations {}}} {
    if {$up_ui_options eq ""} {
        array set macports::ui_options {}
    } else {
        upvar $up_ui_options temp_ui_options
        array set macports::ui_options [array get temp_ui_options]
    }
    if {$up_options eq ""} {
        array set macports::global_options {}
    } else {
        upvar $up_options temp_options
        array set macports::global_options [array get temp_options]
    }
    if {$up_variations eq ""} {
        array set variations {}
    } else {
        upvar $up_variations variations
    }

    global auto_path env tcl_platform
    global macports::autoconf::macports_conf_path
    global macports::macports_user_dir
    global macports::bootstrap_options
    global macports::user_options
    global macports::extra_env
    global macports::portconf
    global macports::portdbpath
    global macports::portsharepath
    global macports::registry.format
    global macports::registry.path
    global macports::portimagefilepath
    global macports::sources
    global macports::sources_default
    global macports::sources_conf
    global macports::destroot_umask
    global macports::libpath
    global macports::prefix
    global macports::macportsuser
    global macports::prefix_frozen
    global macports::rsync_dir
    global macports::rsync_options
    global macports::rsync_server
    global macports::variants_conf
    global macports::xcodebuildcmd
    global macports::xcodeversion
    global macports::configureccache
    global macports::configuredistcc
    global macports::configurepipe
    global macports::buildnicevalue
    global macports::buildmakejobs
    global macports::universal_archs
<<<<<<< HEAD
    global macports::os_arch
    global macports::os_endian
    global macports::os_major
    global macports::os_platform
    global macports::os_version
=======
    global macports::build_arch
>>>>>>> 4176296a

    # Set the system encoding to utf-8
    encoding system utf-8

    # Ensure that the macports user directory exists if HOME is defined
    if {[info exists env(HOME)]} {
        set macports::macports_user_dir [file normalize $macports::autoconf::macports_user_dir]
    } else {
        # Otherwise define the user directory as a direcotory that will never exist
        set macports::macports_user_dir "/dev/null/NO_HOME_DIR"
    }

    # Configure the search path for configuration files
    set conf_files ""
    lappend conf_files "${macports_conf_path}/macports.conf"
    if { [file isdirectory $macports_user_dir] } {
        lappend conf_files "${macports_user_dir}/macports.conf"
    }
    if {[info exists env(PORTSRC)]} {
        set PORTSRC $env(PORTSRC)
        lappend conf_files ${PORTSRC}
    }

    # Process the first configuration file we find on conf_files list
    foreach file $conf_files {
        if [file exists $file] {
            set portconf $file
            set fd [open $file r]
            while {[gets $fd line] >= 0} {
                if {[regexp {^(\w+)([ \t]+(.*))?$} $line match option ignore val] == 1} {
                    if {[lsearch $bootstrap_options $option] >= 0} {
                        set macports::$option [string trim $val]
                        global macports::$option
                    }
                }
            }
            close $fd
        }
    }

    # Process per-user only settings
    set per_user "${macports_user_dir}/user.conf"
    if [file exists $per_user] {
        set fd [open $per_user r]
        while {[gets $fd line] >= 0} {
            if {[regexp {^(\w+)([ \t]+(.*))?$} $line match option ignore val] == 1} {
                if {[lsearch $user_options $option] >= 0} {
                    set macports::$option $val
                    global macports::$option
                }
            }
        }
        close $fd
    }

    if {![info exists sources_conf]} {
        return -code error "sources_conf must be set in ${macports_conf_path}/macports.conf or in your ${macports_user_dir}/macports.conf file"
    }
    set fd [open $sources_conf r]
    while {[gets $fd line] >= 0} {
        set line [string trimright $line]
        if {![regexp {^\s*#|^$} $line]} {
            if {[regexp {^([\w-]+://\S+)(?:\s+\[(\w+(?:,\w+)*)\])?$} $line _ url flags]} {
                set flags [split $flags ,]
                foreach flag $flags {
                    if {[lsearch -exact [list nosync default] $flag] == -1} {
                        ui_warn "$sources_conf source '$line' specifies invalid flag '$flag'"
                    }
                    if {$flag == "default"} {
                        if {[info exists sources_default]} {
                            ui_warn "More than one default port source is defined."
                        }
                        set sources_default [concat [list $url] $flags]
                    }
                }
                lappend sources [concat [list $url] $flags]
            } else {
                ui_warn "$sources_conf specifies invalid source '$line', ignored."
            }
        }
    }
    close $fd
    # Make sure the default port source is defined. Otherwise
    # [macports::getportresourcepath] fails when the first source doesn't
    # contain _resources.
    if {![info exists sources_default]} {
        ui_warn "No default port source specified in $sources_conf, using last source as default"
        set sources_default [lindex $sources end]
    }

    if {![info exists sources]} {
        if {[file isdirectory ports]} {
            set sources "file://[pwd]/ports"
        } else {
            return -code error "No sources defined in $sources_conf"
        }
    }

    if {[info exists variants_conf]} {
        if {[file exist $variants_conf]} {
            set fd [open $variants_conf r]
            while {[gets $fd line] >= 0} {
                set line [string trimright $line]
                if {![regexp {^[\ \t]*#.*$|^$} $line]} {
                    foreach arg [split $line " \t"] {
                        if {[regexp {^([-+])([-A-Za-z0-9_+\.]+)$} $arg match sign opt] == 1} {
                            if {![info exists variations($opt)]} {
                                set variations($opt) $sign
                            }
                        } else {
                            ui_warn "$variants_conf specifies invalid variant syntax '$arg', ignored."
                        }
                    }
                }
            }
            close $fd
        } else {
            ui_debug "$variants_conf does not exist, variants_conf setting ignored."
        }
    }

    if {![info exists portdbpath]} {
        return -code error "portdbpath must be set in ${macports_conf_path}/macports.conf or in your ${macports_user_dir}/macports.conf"
    }
    if {![file isdirectory $portdbpath]} {
        if {![file exists $portdbpath]} {
            if {[catch {file mkdir $portdbpath} result]} {
                return -code error "portdbpath $portdbpath does not exist and could not be created: $result"
            }
        } else {
            return -code error "$portdbpath is not a directory. Please create the directory $portdbpath and try again"
        }
    }

    set registry.path $portdbpath
    set portimagefilepath [file join $portdbpath images]

    # Format for receipts, can currently be either "flat" or "sqlite"
    if {[info exists portdbformat]} {
        if { $portdbformat == "sqlite" } {
            return -code error "SQLite is not yet supported for registry storage."
        }
        set registry.format receipt_${portdbformat}
    } else {
        set registry.format receipt_flat
    }

    # Autoclean mode, whether to automatically call clean after "install"
    if {![info exists portautoclean]} {
        set macports::portautoclean "yes"
        global macports::portautoclean
    }
    # Check command line override for autoclean
    if {[info exists macports::global_options(ports_autoclean)]} {
        if {![string equal $macports::global_options(ports_autoclean) $portautoclean]} {
            set macports::portautoclean $macports::global_options(ports_autoclean)
        }
    }
    # Trace mode, whether to use darwintrace to debug ports.
    if {![info exists porttrace]} {
        set macports::porttrace "no"
        global macports::porttrace
    }
    # Check command line override for trace
    if {[info exists macports::global_options(ports_trace)]} {
        if {![string equal $macports::global_options(ports_trace) $porttrace]} {
            set macports::porttrace $macports::global_options(ports_trace)
        }
    }

    # Duplicate prefix into prefix_frozen, so that port actions
    # can always get to the original prefix, even if a portfile overrides prefix
    set macports::prefix_frozen $prefix

    # Export verbosity.
    if {![info exists portverbose]} {
        set macports::portverbose "no"
        global macports::portverbose
    }
    if {[info exists macports::ui_options(ports_verbose)]} {
        if {![string equal $macports::ui_options(ports_verbose) $portverbose]} {
            set macports::portverbose $macports::ui_options(ports_verbose)
        }
    }

    # Set rync options
    if {![info exists rsync_server]} {
        set macports::rsync_server rsync.macports.org
        global macports::rsync_server
    }
    if {![info exists rsync_dir]} {
        set macports::rsync_dir release/base/
        global macports::rsync_dir
    }
    if {![info exists rsync_options]} {
        set rsync_options "-rtzv --delete-after"
        global macports::rsync_options
    }

    set portsharepath ${prefix}/share/macports
    if {![file isdirectory $portsharepath]} {
        return -code error "Data files directory '$portsharepath' must exist"
    }

    if {![info exists libpath]} {
        set libpath "${prefix}/share/macports/Tcl"
    }

    if {![info exists binpath]} {
        set env(PATH) "${prefix}/bin:${prefix}/sbin:/bin:/sbin:/usr/bin:/usr/sbin"
    } else {
        set env(PATH) "$binpath"
    }

    # Set startupitem default type (can be overridden by portfile)
    if {![info exists macports::startupitem_type]} {
        set macports::startupitem_type "default"
    }

    # Default place_worksymlink
    if {![info exists macports::place_worksymlink]} {
        set macports::place_worksymlink yes
    }

    # Default mp remote options
    if {![info exists macports::mp_remote_url]} {
        set macports::mp_remote_url "http://db.macports.org"
    }
    if {![info exists macports::mp_remote_submit_url]} {
        set macports::mp_remote_submit_url "${macports::mp_remote_url}/submit"
    }

    # Default mp configure options
    if {![info exists macports::configureccache]} {
        set macports::configureccache no
    }
    if {![info exists macports::configuredistcc]} {
        set macports::configuredistcc no
    }
    if {![info exists macports::configurepipe]} {
        set macports::configurepipe no
    }

    # Default mp build options
    if {![info exists macports::buildnicevalue]} {
        set macports::buildnicevalue 0
    }
    if {![info exists macports::buildmakejobs]} {
        set macports::buildmakejobs 0
    }
    
    # Default Xcode Tools path
    if {![info exists macports::developer_dir]} {
        set macports::developer_dir "/Developer"
    }

    # Default mp universal options
    if {![info exists macports::universal_archs]} {
        if {[lindex [split $tcl_platform(osVersion) .] 0] >= 10} {
            set macports::universal_archs {x86_64 i386}
<<<<<<< HEAD
        } else {
            set macports::universal_archs {i386 ppc}
        }
    }

    # Platform Settings
    set os_arch $tcl_platform(machine)
    if {$os_arch == "Power Macintosh"} { set os_arch "powerpc" }
    if {$os_arch == "i586" || $os_arch == "i686"} { set os_arch "i386" }
    set os_endian [string range $tcl_platform(byteOrder) 0 end-6]
    set os_version $tcl_platform(osVersion)
    set os_major [lindex [split $os_version .] 0]
    set os_platform [string tolower $tcl_platform(os)]
=======
        } else {
            set macports::universal_archs {i386 ppc}
        }
    }
    
    # Default arch to build for
    if {![info exists macports::build_arch]} {
        if {$tcl_platform(os) == "Darwin"} {
            if {[lindex [split $tcl_platform(osVersion) .] 0] >= 10} {
                if {[sysctl hw.cpu64bit_capable] == 1} {
                    set macports::build_arch x86_64
                } else {
                    set macports::build_arch i386
                }
            } else {
                if {$tcl_platform(machine) == "Power Macintosh"} {
                    set macports::build_arch ppc
                } else {
                    set macports::build_arch i386
                }
            }
        } else {
            set macports::build_arch ""
        }
    }
>>>>>>> 4176296a

    # ENV cleanup.
    set keepenvkeys {
        DISPLAY DYLD_FALLBACK_FRAMEWORK_PATH
        DYLD_FALLBACK_LIBRARY_PATH DYLD_FRAMEWORK_PATH
        DYLD_LIBRARY_PATH DYLD_INSERT_LIBRARIES
        HOME JAVA_HOME MASTER_SITE_LOCAL
        PATCH_SITE_LOCAL PATH PORTSRC RSYNC_PROXY TMP TMPDIR
        USER GROUP
        http_proxy HTTPS_PROXY FTP_PROXY ALL_PROXY NO_PROXY
        COLUMNS LINES
    }
    if {[info exists extra_env]} {
        set keepenvkeys [concat ${keepenvkeys} ${extra_env}]
    }

    foreach envkey [array names env] {
        if {[lsearch $keepenvkeys $envkey] == -1} {
            array unset env $envkey
        }
    }

    if {![info exists xcodeversion] || ![info exists xcodebuildcmd]} {
        # We'll resolve these later (if needed)
        trace add variable macports::xcodeversion read macports::setxcodeinfo
        trace add variable macports::xcodebuildcmd read macports::setxcodeinfo
    }

    # Set the default umask
    if {![info exists destroot_umask]} {
        set destroot_umask 022
    }

    if {[info exists master_site_local] && ![info exists env(MASTER_SITE_LOCAL)]} {
        set env(MASTER_SITE_LOCAL) "$master_site_local"
    }

    if {[file isdirectory $libpath]} {
        lappend auto_path $libpath
        set macports::auto_path $auto_path

        # XXX: not sure if this the best place, but it needs to happen
        # early, and after auto_path has been set.  Or maybe Pextlib
        # should ship with macports1.0 API?
        package require Pextlib 1.0
        package require registry 1.0
    } else {
        return -code error "Library directory '$libpath' must exist"
    }

    # unset environment an extra time, to work around bugs in Leopard Tcl
    foreach envkey [array names env] {
        if {[lsearch $keepenvkeys $envkey] == -1} {
            unsetenv $envkey
        }
    }

    # Proxy handling (done this late since Pextlib is needed)
    if {![info exists proxy_override_env] } {
        set proxy_override_env "no"
    }
    array set sysConfProxies [get_systemconfiguration_proxies]
    if {![info exists env(http_proxy)] || $proxy_override_env == "yes" } {
        if {[info exists proxy_http]} {
            set env(http_proxy) $proxy_http
        } elseif {[info exists sysConfProxies(proxy_http)]} {
            set env(http_proxy) $sysConfProxies(proxy_http)
        }
    }
    if {![info exists env(HTTPS_PROXY)] || $proxy_override_env == "yes" } {
        if {[info exists proxy_https]} {
            set env(HTTPS_PROXY) $proxy_https
        } elseif {[info exists sysConfProxies(proxy_https)]} {
            set env(HTTPS_PROXY) $sysConfProxies(proxy_https)
        }
    }
    if {![info exists env(FTP_PROXY)] || $proxy_override_env == "yes" } {
        if {[info exists proxy_ftp]} {
            set env(FTP_PROXY) $proxy_ftp
        } elseif {[info exists sysConfProxies(proxy_ftp)]} {
            set env(FTP_PROXY) $sysConfProxies(proxy_ftp)
        }
    }
    if {![info exists env(RSYNC_PROXY)] || $proxy_override_env == "yes" } {
        if {[info exists proxy_rsync]} {
            set env(RSYNC_PROXY) $proxy_rsync
        }
    }
    if {![info exists env(NO_PROXY)] || $proxy_override_env == "yes" } {
        if {[info exists proxy_skip]} {
            set env(NO_PROXY) $proxy_skip
        } elseif {[info exists sysConfProxies(proxy_skip)]} {
            set env(NO_PROXY) $sysConfProxies(proxy_skip)
        }
    }

    # load the quick index
    _mports_load_quickindex

    set default_source_url [lindex ${sources_default} 0]
    if {[macports::getprotocol $default_source_url] == "file"} {
        set default_portindex [macports::getindex $default_source_url]
        if {[file exists $default_portindex] && [expr [clock seconds] - [file mtime $default_portindex]] > 1209600} {
            ui_warn "port definitions are more than two weeks old, consider using selfupdate"
        }
    }
}

proc macports::worker_init {workername portpath porturl portbuildpath options variations} {
    global macports::portinterp_options macports::portinterp_deferred_options

    # Hide any Tcl commands that should be inaccessible to port1.0 and Portfiles
    # exit: It should not be possible to exit the interpreter
    interp hide $workername exit

    # cd: This is necessary for some code in port1.0, but should be hidden
    interp eval $workername "rename cd _cd"

    # Tell the sub interpreter about all the Tcl packages we already
    # know about so it won't glob for packages.
    foreach pkgName [package names] {
        foreach pkgVers [package versions $pkgName] {
            set pkgLoadScript [package ifneeded $pkgName $pkgVers]
            $workername eval "package ifneeded $pkgName $pkgVers {$pkgLoadScript}"
        }
    }

    # Create package require abstraction procedure
    $workername eval "proc PortSystem \{version\} \{ \n\
            package require port \$version \}"

    # Clearly separate slave interpreters and the master interpreter.
    $workername alias mport_exec mportexec
    $workername alias mport_open mportopen
    $workername alias mport_close mportclose
    $workername alias mport_lookup mportlookup

    # instantiate the UI call-backs
    foreach priority ${macports::ui_priorities} {
        $workername alias ui_$priority ui_$priority
    }
    $workername alias ui_prefix ui_prefix
    $workername alias ui_channels ui_channels

    # Export some utility functions defined here.
    $workername alias macports_create_thread macports::create_thread
    $workername alias getportworkpath_from_buildpath macports::getportworkpath_from_buildpath
    $workername alias getportimagename_from_port_info macports::getportimagename_from_port_info
    $workername alias getportresourcepath macports::getportresourcepath
    $workername alias getdefaultportresourcepath macports::getdefaultportresourcepath
    $workername alias getprotocol macports::getprotocol
    $workername alias getportdir macports::getportdir
    $workername alias findBinary macports::findBinary
    $workername alias binaryInPath macports::binaryInPath

    # New Registry/Receipts stuff
    $workername alias registry_new registry::new_entry
    $workername alias registry_open registry::open_entry
    $workername alias registry_write registry::write_entry
    $workername alias registry_prop_store registry::property_store
    $workername alias registry_prop_retr registry::property_retrieve
    $workername alias registry_delete registry::delete_entry
    $workername alias registry_exists registry::entry_exists
    $workername alias registry_exists_for_name registry::entry_exists_for_name
    $workername alias registry_activate registry::activate
    $workername alias registry_deactivate registry::deactivate
    $workername alias registry_register_deps registry::register_dependencies
    $workername alias registry_fileinfo_for_index registry::fileinfo_for_index
    $workername alias registry_fileinfo_for_file registry::fileinfo_for_file
    $workername alias registry_bulk_register_files registry::register_bulk_files
    $workername alias registry_installed registry::installed
    $workername alias registry_active registry::active

    # Image file processing
    $workername alias install_register_imagefile macports::install_register_imagefile

    # deferred options processing.
    $workername alias getoption macports::getoption

    foreach opt $portinterp_options {
        if {![info exists $opt]} {
            global macports::$opt
        }
        if {[info exists $opt]} {
            $workername eval set system_options($opt) \{[set $opt]\}
            $workername eval set $opt \{[set $opt]\}
        }
    }

    foreach opt $portinterp_deferred_options {
        global macports::$opt
        # define the trace hook.
        $workername eval \
            "proc trace_$opt {name1 name2 op} { \n\
                trace remove variable ::$opt read ::trace_$opt \n\
                global $opt \n\
                set $opt \[getoption $opt\] \n\
            }"
        # next access will actually define the variable.
        $workername eval "trace add variable ::$opt read ::trace_$opt"
        # define some value now
        $workername eval set $opt "?"
    }

    foreach {opt val} $options {
        $workername eval set user_options($opt) $val
        $workername eval set $opt $val
    }

    foreach {var val} $variations {
        $workername eval set variations($var) $val
    }
}

# Create a thread with most configuration options set.
# The newly created thread is sent portinterp_options vars and knows where to
# find all packages we know.
proc macports::create_thread {} {
    package require Thread

    global macports::portinterp_options

    # Create the thread.
    set result [thread::create -preserved {thread::wait}]

    # Tell the thread about all the Tcl packages we already
    # know about so it won't glob for packages.
    foreach pkgName [package names] {
        foreach pkgVers [package versions $pkgName] {
            set pkgLoadScript [package ifneeded $pkgName $pkgVers]
            thread::send -async $result "package ifneeded $pkgName $pkgVers {$pkgLoadScript}"
        }
    }

    # inherit configuration variables.
    thread::send -async $result "namespace eval macports {}"
    foreach opt $portinterp_options {
        if {![info exists $opt]} {
            global macports::$opt
        }
        if {[info exists $opt]} {
            thread::send -async $result "global macports::$opt"
            set val [set macports::$opt]
            thread::send -async $result "set macports::$opt \"$val\""
        }
    }

    return $result
}

proc macports::fetch_port {url} {
    global macports::portdbpath
    set fetchdir [file join $portdbpath portdirs]
    set fetchfile [file tail $url]
    file mkdir $fetchdir
    if {![file writable $fetchdir]} {
        return -code error "Port remote fetch failed: You do not have permission to write to $fetchdir"
    }
    if {[catch {curl fetch $url [file join $fetchdir $fetchfile]} result]} {
        return -code error "Port remote fetch failed: $result"
    }
    cd $fetchdir
    if {[catch {exec [findBinary tar $macports::autoconf::tar_path] -zxf $fetchfile} result]} {
        return -code error "Port extract failed: $result"
    }
    if {[regexp {(.+).tgz} $fetchfile match portdir] != 1} {
        return -code error "Can't decipher portdir from $fetchfile"
    }
    return [file join $fetchdir $portdir]
}

proc macports::getprotocol {url} {
    if {[regexp {(?x)([^:]+)://.+} $url match protocol] == 1} {
        return ${protocol}
    } else {
        return -code error "Can't parse url $url"
    }
}

# XXX: this really needs to be rethought in light of the remote index
# I've added the destdir parameter.  This is the location a remotely
# fetched port will be downloaded to (currently only applies to
# mports:// sources).
proc macports::getportdir {url {destdir "."}} {
    if {[regexp {(?x)([^:]+)://(.+)} $url match protocol string] == 1} {
        switch -regexp -- ${protocol} {
            {^file$} {
                return [file normalize $string]
            }
            {^mports$} {
                return [macports::index::fetch_port $url $destdir]
            }
            {^https?$|^ftp$} {
                return [macports::fetch_port $url]
            }
            default {
                return -code error "Unsupported protocol $protocol"
            }
        }
    } else {
        return -code error "Can't parse url $url"
    }
}

##
# Get the path to the _resources directory of the source
#
# If the file is not available in the current source, it will fall back to the
# default source. This behavior is controlled by the fallback parameter.
#
# @param url port url
# @param path path in _resources we are interested in
# @param fallback fall back to the default source tree
# @return path to the _resources directory or the path to the fallback
proc macports::getportresourcepath {url {path ""} {fallback yes}} {
    global macports::sources_default

    set protocol [getprotocol $url]

    switch -- ${protocol} {
        file {
            set proposedpath [file normalize [file join [getportdir $url] .. ..]]
        }
    }

    # append requested path
    set proposedpath [file join $proposedpath _resources $path]

    if {$fallback == "yes" && ![file exists $proposedpath]} {
        return [getdefaultportresourcepath $path]
    }

    return $proposedpath
}

##
# Get the path to the _resources directory of the default source
#
# @param path path in _resources we are interested in
# @return path to the _resources directory of the default source
proc macports::getdefaultportresourcepath {{path ""}} {
    global macports::sources_default

    set default_source_url [lindex ${sources_default} 0]
    if {[getprotocol $default_source_url] == "file"} {
        set proposedpath [getportdir $default_source_url]
    } else {
        set proposedpath [getsourcepath $default_source_url]
    }

    # append requested path
    set proposedpath [file join $proposedpath _resources $path]

    return $proposedpath
}


# mport_filtervariants
# returns the given list of variants with implicitly-set ones removed
proc mport_filtervariants {variations {warn yes}} {
    # Iterate through the variants, filtering out
    # implicit ones. At the moment, the only implicit variants are
    # platform variants.
    set filteredvariations {}

    foreach {variation value} $variations {
        switch -regexp $variation {
            ^(pure)?darwin         -
            ^(free|net|open){1}bsd -
            ^i386                  -
            ^linux                 -
            ^macosx                -
            ^powerpc               -
            ^solaris               -
            ^sunos {
                if {$warn} {
                    ui_warn "Implicit variants should not be explicitly set or unset. $variation will be ignored."
                }
            }
            default {
                lappend filteredvariations $variation $value
            }
        }
    }
    return $filteredvariations
}


# mportopen
# Opens a MacPorts portfile specified by a URL.  The Portfile is
# opened with the given list of options and variations.  The result
# of this function should be treated as an opaque handle to a
# MacPorts Portfile.

proc mportopen {porturl {options ""} {variations ""} {nocache ""}} {
    global macports::portdbpath macports::portconf macports::open_mports auto_path

    # Look for an already-open MPort with the same URL.
    # XXX: should compare options and variations here too.
    # if found, return the existing reference and bump the refcount.
    if {$nocache != ""} {
        set mport {}
    } else {
        set mport [dlist_search $macports::open_mports porturl $porturl]
    }
    if {$mport != {}} {
        set refcnt [ditem_key $mport refcnt]
        incr refcnt
        ditem_key $mport refcnt $refcnt
        return $mport
    }

    array set options_array $options
    if {[info exists options_array(portdir)]} {
        set portdir $options_array(portdir)
    } else {
        set portdir ""
    }

    set portpath [macports::getportdir $porturl $portdir]
    ui_debug "Changing to port directory: $portpath"
    cd $portpath
    if {![file isfile Portfile]} {
        return -code error "Could not find Portfile in $portpath"
    }

    set workername [interp create]

    set mport [ditem_create]
    lappend macports::open_mports $mport
    ditem_key $mport porturl $porturl
    ditem_key $mport portpath $portpath
    ditem_key $mport workername $workername
    ditem_key $mport options $options
    ditem_key $mport variations $variations
    ditem_key $mport refcnt 1

    macports::worker_init $workername $portpath $porturl [macports::getportbuildpath $portpath] $options $variations

    $workername eval source Portfile

    # add the default universal variant, but only if
    # it will work and another one isn't already present
    if {[$workername eval default_universal_variant_allowed]} {
        $workername eval add_default_universal_variant
    }

    # evaluate the variants
    if {[$workername eval eval_variants variations] != 0} {
        mportclose $mport
        error "Error evaluating variants"
    }

    ditem_key $mport provides [$workername eval return \$name]

    return $mport
}

# Traverse a directory with ports, calling a function on the path of ports
# (at the second depth).
# I.e. the structure of dir shall be:
# category/port/
# with a Portfile file in category/port/
#
# func:     function to call on every port directory (it is passed
#           category/port/ as its parameter)
# root:     the directory with all the categories directories.
proc mporttraverse {func {root .}} {
    # Save the current directory
    set pwd [pwd]

    # Join the root.
    set pathToRoot [file join $pwd $root]

    # Go to root because some callers expects us to be there.
    cd $pathToRoot

    foreach category [lsort -increasing -unique [readdir $root]] {
        set pathToCategory [file join $root $category]
        # process the category dirs but not _resources
        if {[file isdirectory $pathToCategory] && [string index [file tail $pathToCategory] 0] != "_"} {
            # Iterate on port directories.
            foreach port [lsort -increasing -unique [readdir $pathToCategory]] {
                set pathToPort [file join $pathToCategory $port]
                if {[file isdirectory $pathToPort] &&
                  [file exists [file join $pathToPort "Portfile"]]} {
                    # Call the function.
                    $func [file join $category $port]

                    # Restore the current directory because some
                    # functions changes it.
                    cd $pathToRoot
                }
            }
        }
    }

    # Restore the current directory.
    cd $pwd
}

### _mportsearchpath is private; subject to change without notice

# depregex -> regex on the filename to find.
# search_path -> directories to search
# executable -> whether we want to check that the file is executable by current
#               user or not.
proc _mportsearchpath {depregex search_path {executable 0}} {
    set found 0
    foreach path $search_path {
        if {![file isdirectory $path]} {
            continue
        }

        if {[catch {set filelist [readdir $path]} result]} {
            return -code error "$result ($path)"
            set filelist ""
        }

        foreach filename $filelist {
            if {[regexp $depregex $filename] &&
              (($executable == 0) || [file executable [file join $path $filename]])} {
                ui_debug "Found Dependency: path: $path filename: $filename regex: $depregex"
                set found 1
                break
            }
        }
    }
    return $found
}

### _libtest is private; subject to change without notice
# XXX - Architecture specific
# XXX - Rely on information from internal defines in cctools/dyld:
# define DEFAULT_FALLBACK_FRAMEWORK_PATH
# /Library/Frameworks:/Library/Frameworks:/Network/Library/Frameworks:/System/Library/Frameworks
# define DEFAULT_FALLBACK_LIBRARY_PATH /lib:/usr/local/lib:/lib:/usr/lib
#   -- Since /usr/local is bad, using /lib:/usr/lib only.
# Environment variables DYLD_FRAMEWORK_PATH, DYLD_LIBRARY_PATH,
# DYLD_FALLBACK_FRAMEWORK_PATH, and DYLD_FALLBACK_LIBRARY_PATH take precedence

proc _libtest {mport depspec} {
    global env macports::os_platform
    set depline [lindex [split $depspec :] 1]
    set prefix [_mportkey $mport prefix]
    set frameworks_dir [_mportkey $mport frameworks_dir]

    if {[info exists env(DYLD_FRAMEWORK_PATH)]} {
        lappend search_path $env(DYLD_FRAMEWORK_PATH)
    } else {
        lappend search_path ${frameworks_dir} /Library/Frameworks /Network/Library/Frameworks /System/Library/Frameworks
    }
    if {[info exists env(DYLD_FALLBACK_FRAMEWORK_PATH)]} {
        lappend search_path $env(DYLD_FALLBACK_FRAMEWORK_PATH)
    }
    if {[info exists env(DYLD_LIBRARY_PATH)]} {
        lappend search_path $env(DYLD_LIBRARY_PATH)
    }
    lappend search_path /lib /usr/lib ${prefix}/lib
    if {[info exists env(DYLD_FALLBACK_LIBRARY_PATH)]} {
        lappend search_path $env(DYLD_FALLBACK_LIBRARY_PATH)
    }

    set i [string first . $depline]
    if {$i < 0} {set i [string length $depline]}
    set depname [string range $depline 0 [expr $i - 1]]
    set depversion [string range $depline $i end]
    regsub {\.} $depversion {\.} depversion
    if {$os_platform == "darwin"} {
        set depregex \^${depname}${depversion}\\.dylib\$
    } else {
        set depregex \^${depname}\\.so${depversion}\$
    }

    return [_mportsearchpath $depregex $search_path]
}

### _bintest is private; subject to change without notice

proc _bintest {mport depspec} {
    global env
    set depregex [lindex [split $depspec :] 1]
    set prefix [_mportkey $mport prefix]

    set search_path [split $env(PATH) :]

    set depregex \^$depregex\$

    return [_mportsearchpath $depregex $search_path 1]
}

### _pathtest is private; subject to change without notice

proc _pathtest {mport depspec} {
    global env
    set depregex [lindex [split $depspec :] 1]
    set prefix [_mportkey $mport prefix]

    # separate directory from regex
    set fullname $depregex

    regexp {^(.*)/(.*?)$} "$fullname" match search_path depregex

    if {[string index $search_path 0] != "/"} {
        # Prepend prefix if not an absolute path
        set search_path "${prefix}/${search_path}"
    }

    set depregex \^$depregex\$

    return [_mportsearchpath $depregex $search_path]
}

### _porttest is private; subject to change without notice

proc _porttest {mport depspec} {
    # We don't actually look for the port, but just return false
    # in order to let the mportdepends handle the dependency
    return 0
}

<<<<<<< HEAD
# Determine if a port is active
=======
### _mportinstalled is private; may change without notice

# Determine if a port is already *installed*, as in "in the registry".
proc _mportinstalled {mport} {
    # Check for the presence of the port in the registry
    set workername [ditem_key $mport workername]
    return [$workername eval registry_exists_for_name \${name}]
}

# Determine if a port is active (only for image mode)
>>>>>>> 4176296a
proc _mportactive {mport} {
    set workername [ditem_key $mport workername]
    if {[catch {set reslist [$workername eval registry_active \${name}]}]} {
        return 0
    } else {
        return [expr [llength $reslist] > 0]
    }
}

# Determine if the named port is active
proc _portnameactive {portname} {
    if {[catch {set reslist [registry::active $portname]}]} {
        return 0
    } else {
        return [expr [llength $reslist] > 0]
    }
}

### _mportispresent is private; may change without notice

# Determine if some depspec is satisfied or if the given port is installed
# and active
# We actually start with the registry (faster?)
#
# mport     the port declaring the dep (context in which to evaluate $prefix etc)
# depspec   the dependency test specification (path, bin, lib, etc.)
proc _mportispresent {mport depspec} {
    set portname [lindex [split $depspec :] end]
    ui_debug "Searching for dependency: $portname"
    set res [_portnameactive $portname]
    if {$res != 0} {
        ui_debug "Found Dependency: receipt exists for $portname"
        return 1
    } else {
        # The receipt test failed, use one of the depspec regex mechanisms
        ui_debug "Didn't find receipt, going to depspec regex for: $portname"
        set type [lindex [split $depspec :] 0]
        switch $type {
            lib { return [_libtest $mport $depspec] }
            bin { return [_bintest $mport $depspec] }
            path { return [_pathtest $mport $depspec] }
            port { return [_porttest $mport $depspec] }
            default {return -code error "unknown depspec type: $type"}
        }
        return 0
    }
}

### _mportconflictsinstalled is private; may change without notice

# Determine if the port, per the conflicts option, has any conflicts with
# what is installed.
#
# mport   the port to check for conflicts
# Returns a list of which installed ports conflict, or an empty list if none
proc _mportconflictsinstalled {mport conflictinfo} {
    set conflictlist {}
    if {[llength $conflictinfo] > 0} {
        ui_debug "Checking for conflicts against [_mportkey $mport name]"
        foreach conflictport ${conflictinfo} {
            if {[_mportispresent $mport port:${conflictport}]} {
                lappend conflictlist $conflictport
            }
        }
    } else {
        ui_debug "[_mportkey $mport name] has no conflicts"
    }

    return $conflictlist
}


### _mportexec is private; may change without notice

proc _mportexec {target mport} {
    # xxx: set the work path?
    set workername [ditem_key $mport workername]
    if {![catch {$workername eval check_variants variations $target} result] && $result == 0 &&
        ![catch {$workername eval eval_targets $target} result] && $result == 0} {
        # If auto-clean mode, clean-up after dependency install
        if {[string equal ${macports::portautoclean} "yes"]} {
            # Make sure we are back in the port path before clean
            # otherwise if the current directory had been changed to
            # inside the port,  the next port may fail when trying to
            # install because [pwd] will return a "no file or directory"
            # error since the directory it was in is now gone.
            set portpath [ditem_key $mport portpath]
            catch {cd $portpath}
            $workername eval eval_targets clean
        }
        return 0
    } else {
        # An error occurred.
        return 1
    }
}

# mportexec
# Execute the specified target of the given mport.
proc mportexec {mport target} {
    set workername [ditem_key $mport workername]

    # check variants
    if {[$workername eval check_variants variations $target] != 0} {
        return 1
    }

    # Before we build the port, we must build its dependencies.
    # XXX: need a more general way of comparing against targets
    set dlist {}
    if {   $target == "fetch" || $target == "checksum"
        || $target == "extract" || $target == "patch"
        || $target == "configure" || $target == "build"
        || $target == "test"
        || $target == "destroot" || $target == "imagefile"
        || $target == "install"
        || $target == "dmg" || $target == "mdmg"
        || $target == "pkg" || $target == "mpkg"
        || $target == "rpm" || $target == "dpkg"
        || $target == "srpm"|| $target == "portpkg" } {

        ui_msg -nonewline "--->  Computing dependencies for [_mportkey $mport name]"
        if {[macports::ui_isset ports_debug]} {
            # play nice with debug messages
            ui_msg ""
        }
        if {[mportdepends $mport $target] != 0} {
            return 1
        }
        ui_msg ""

        # Select out the dependents along the critical path,
        # but exclude this mport, we might not be installing it.
        set dlist [dlist_append_dependents $macports::open_mports $mport {}]

        dlist_delete dlist $mport

        # install them
        set result [dlist_eval $dlist _mportactive [list _mportexec "install"]]

        if {$result != {}} {
            set errstring "The following dependencies failed to build:"
            foreach ditem $result {
                append errstring " [ditem_key $ditem provides]"
            }
            ui_error $errstring
            return 1
        }

        # Close the dependencies, we're done installing them.
        foreach ditem $dlist {
            mportclose $ditem
        }
    }

    # If we're doing an install, check if we should clean after
    set clean 0
    if {[string equal ${macports::portautoclean} "yes"] && [string equal $target "install"] } {
        set clean 1
    }

    # Build this port with the specified target
    set result [$workername eval eval_targets $target]

    # If auto-clean mode and successful install, clean-up after install
    if {$result == 0 && $clean == 1} {
        # Make sure we are back in the port path, just in case
        set portpath [ditem_key $mport portpath]
        catch {cd $portpath}
        $workername eval eval_targets clean
    }

    return $result
}

proc macports::getsourcepath {url} {
    global macports::portdbpath

    set source_path [split $url ://]

    if {[_source_is_snapshot $url]} {
        # daily snapshot tarball
        return [file join $portdbpath sources [join [lrange $source_path 3 end-1] /] ports]
    }

    return [file join $portdbpath sources [lindex $source_path 3] [lindex $source_path 4] [lindex $source_path 5]]
}

##
# Checks whether a supplied source URL is for a daily snapshot tarball
# (private)
#
# @param url source URL to check
# @return a list containing filename and extension or an empty list
proc _source_is_snapshot {url {filename ""} {extension ""}} {
    upvar $filename myfilename
    upvar $extension myextension

    if {[regexp {^(?:https?|ftp)://.+/(.+\.(tar\.gz|tar\.bz2))$} $url -> f e]} {
        set myfilename $f
        set myextension $e

        return 1
    }

    return 0
}

proc macports::getportbuildpath {id} {
    global macports::portdbpath
    regsub {://} $id {.} port_path
    regsub -all {/} $port_path {_} port_path
    return [file join $portdbpath build $port_path]
}

proc macports::getportworkpath_from_buildpath {portbuildpath} {
    return [file join $portbuildpath work]
}

proc macports::getportworkpath_from_portdir {portpath} {
    return [macports::getportworkpath_from_buildpath [macports::getportbuildpath $portpath]]
}

proc macports::getportimagename_from_port_info {portname portepoch portversion portrevision portvariants} {
    global macports::os_platform macports::os_arch
    return "${portname}-${portepoch}-${portversion}_${portrevision}${portvariants}.${os_platform}.${os_arch}.macport"
}

proc macports::getindex {source} {
    # Special case file:// sources
    if {[macports::getprotocol $source] == "file"} {
        return [file join [macports::getportdir $source] PortIndex]
    }

    return [file join [macports::getsourcepath $source] PortIndex]
}

proc mportsync {{optionslist {}}} {
    global macports::sources macports::portdbpath macports::rsync_options
    global macports::portverbose macports::os_platform
    global macports::autoconf::rsync_path
    array set options $optionslist

    set numfailed 0

    ui_debug "Synchronizing ports tree(s)"
    foreach source $sources {
        set flags [lrange $source 1 end]
        set source [lindex $source 0]
        if {[lsearch -exact $flags nosync] != -1} {
            ui_debug "Skipping $source"
            continue
        }
        ui_info "Synchronizing local ports tree from $source"
        switch -regexp -- [macports::getprotocol $source] {
            {^file$} {
                set portdir [macports::getportdir $source]
                if {[file exists $portdir/.svn]} {
                    set svn_commandline "[macports::findBinary svn] update --non-interactive ${portdir}"
                    ui_debug $svn_commandline
                    if {
                        [catch {
                            set euid [geteuid]
                            set egid [getegid]
                            ui_debug "changing euid/egid - current euid: $euid - current egid: $egid"
                            setegid [name_to_gid [file attributes $portdir -group]]
                            seteuid [name_to_uid [file attributes $portdir -owner]]
                            system $svn_commandline
                            seteuid $euid
                            setegid $egid
                        }]
                    } {
                        ui_debug "$::errorInfo"
                        ui_error "Synchronization of the local ports tree failed doing an svn update"
                        incr numfailed
                        continue
                    }
                }
            }
            {^mports$} {
                macports::index::sync $macports::portdbpath $source
            }
            {^rsync$} {
                # Where to, boss?
                set destdir [file dirname [macports::getindex $source]]
                file mkdir $destdir
                # Keep rsync happy with a trailing slash
                if {[string index $source end] != "/"} {
                    set source "${source}/"
                }
                # Do rsync fetch
                set rsync_commandline "${macports::autoconf::rsync_path} ${rsync_options} ${source} ${destdir}"
                ui_debug $rsync_commandline
                if {[catch {system $rsync_commandline}]} {
                    ui_error "Synchronization of the local ports tree failed doing rsync"
                    incr numfailed
                    continue
                }
                if {[catch {system "chmod -R a+r \"$destdir\""}]} {
                    ui_warn "Setting world read permissions on parts of the ports tree failed, need root?"
                }
            }
            {^https?$|^ftp$} {
                if {[_source_is_snapshot $source filename extension]} {
                    # sync a daily port snapshot tarball
                    set indexfile [macports::getindex $source]
                    set destdir [file dirname $indexfile]
                    set tarpath [file join [file normalize [file join $destdir ..]] $filename]

                    set updated 1
                    if {[file isdirectory $destdir]} {
                        set moddate [file mtime $destdir]
                        if {[catch {set updated [curl isnewer $source $moddate]} error]} {
                            ui_warn "Cannot check if $source was updated, ($error)"
                        }
                    }

                    if {(![info exists options(ports_force)] || $options(ports_force) != "yes") && $updated <= 0} {
                        ui_info "No updates for $source"
                        continue
                    }

                    file mkdir [file dirname $indexfile]

                    set verboseflag {}
                    if {$macports::portverbose == "yes"} {
                        set verboseflag "-v"
                    }

                    if {[catch {eval curl fetch $verboseflag {$source} {$tarpath}} error]} {
                        ui_error "Fetching $source failed ($error)"
                        incr numfailed
                        continue
                    }

                    set extflag {}
                    switch $extension {
                        {tar.gz} {
                            set extflag "-z"
                        }
                        {tar.bz2} {
                            set extflag "-j"
                        }
                    }

                    set tar [findBinary tar $macports::autoconf::tar_path]
                    if { [catch { system "cd $destdir/.. && $tar ${verboseflag} ${extflag} -xf $filename" } error] } {
                        ui_error "Extracting $source failed ($error)"
                        incr numfailed
                        continue
                    }

                    if {[catch {system "chmod -R a+r \"$destdir\""}]} {
                        ui_warn "Setting world read permissions on parts of the ports tree failed, need root?"
                    }

                    file delete $tarpath
                } else {
                    # sync just a PortIndex file
                    set indexfile [macports::getindex $source]
                    file mkdir [file dirname $indexfile]
                    curl $source/PortIndex $indexfile
                }
            }
            default {
                ui_warn "Unknown synchronization protocol for $source"
            }
        }
    }

    if {$numfailed > 0} {
        return -code error "Synchronization of $numfailed source(s) failed"
    }
}

proc mportsearch {pattern {case_sensitive yes} {matchstyle regexp} {field name}} {
    global macports::portdbpath macports::sources
    set matches [list]
    set easy [expr { $field == "name" }]

    set found 0
    foreach source $sources {
        set flags [lrange $source 1 end]
        set source [lindex $source 0]
        if {[macports::getprotocol $source] == "mports"} {
            array set attrs [list name $pattern]
            set res [macports::index::search $macports::portdbpath $source [array get attrs]]
            eval lappend matches $res
        } else {
            if {[catch {set fd [open [macports::getindex $source] r]} result]} {
                ui_warn "Can't open index file for source: $source"
            } else {
                try {
                    incr found 1
                    while {[gets $fd line] >= 0} {
                        array unset portinfo
                        set name [lindex $line 0]
                        set len [lindex $line 1]
                        set line [read $fd $len]

                        if {$easy} {
                            set target $name
                        } else {
                            array set portinfo $line
                            if {![info exists portinfo($field)]} continue
                            set target $portinfo($field)
                        }

                        switch $matchstyle {
                            exact {
                                set matchres [expr 0 == ( {$case_sensitive == "yes"} ? [string compare $pattern $target] : [string compare -nocase $pattern $target] )]
                            }
                            glob {
                                set matchres [expr {$case_sensitive == "yes"} ? [string match $pattern $target] : [string match -nocase $pattern $target]]
                            }
                            regexp -
                            default {
                                set matchres [expr {$case_sensitive == "yes"} ? [regexp -- $pattern $target] : [regexp -nocase -- $pattern $target]]
                            }
                        }

                        if {$matchres == 1} {
                            if {$easy} {
                                array set portinfo $line
                            }
                            switch -regexp -- [macports::getprotocol ${source}] {
                                {^rsync$} {
                                    # Rsync files are local
                                    set source_url "file://[macports::getsourcepath $source]"
                                }
                                {^https?$|^ftp$} {
                                    if {[_source_is_snapshot $source filename extension]} {
                                        # daily snapshot tarball
                                        set source_url "file://[macports::getsourcepath $source]"
                                    } else {
                                        # default action
                                        set source_url $source
                                    }
                                }
                                default {
                                    set source_url $source
                                }
                            }
                            if {[info exists portinfo(portdir)]} {
                                set porturl ${source_url}/$portinfo(portdir)
                            }
                            if {[info exists porturl]} {
                                lappend line porturl $porturl
                                ui_debug "Found port in $porturl"
                            } else {
                                ui_debug "Found port info: $line"
                            }
                            lappend matches $name
                            lappend matches $line
                        }
                    }
                } catch {*} {
                    ui_warn "It looks like your PortIndex file may be corrupt."
                    throw
                } finally {
                    close $fd
                }
            }
        }
    }
    if {!$found} {
        return -code error "No index(es) found! Have you synced your source indexes?"
    }

    return $matches
}

# Returns the PortInfo for a single named port. The info comes from the
# PortIndex, and name matching is case-insensitive. Unlike mportsearch, only
# the first match is returned, but the return format is otherwise identical.
# The advantage is that mportlookup is much faster than mportsearch, due to
# the use of the quick index.
proc mportlookup {name} {
    global macports::portdbpath macports::sources

    set sourceno 0
    set matches [list]
    foreach source $sources {
        set source [lindex $source 0]
        if {[macports::getprotocol $source] != "mports"} {
            global macports::quick_index
            if {![info exists quick_index($sourceno,[string tolower $name])]} {
                incr sourceno 1
                continue
            }
            # The quick index is keyed on the port name, and provides the
            # offset in the main PortIndex where the given port's PortInfo
            # line can be found.
            set offset $quick_index($sourceno,[string tolower $name])
            incr sourceno 1
            if {[catch {set fd [open [macports::getindex $source] r]} result]} {
                ui_warn "Can't open index file for source: $source"
            } else {
                try {
                    seek $fd $offset
                    gets $fd line
                    set name [lindex $line 0]
                    set len [lindex $line 1]
                    set line [read $fd $len]

                    array set portinfo $line

                    switch -regexp -- [macports::getprotocol ${source}] {
                        {^rsync$} {
                            # Rsync files are local
                            set source_url "file://[macports::getsourcepath $source]"
                        }
                        {^https?$|^ftp$} {
                            if {[_source_is_snapshot $source filename extension]} {
                                # daily snapshot tarball
                                set source_url "file://[macports::getsourcepath $source]"
                             } else {
                                # default action
                                set source_url $source
                             }
                        }
                        default {
                            set source_url $source
                        }
                    }
                    if {[info exists portinfo(portdir)]} {
                        set porturl ${source_url}/$portinfo(portdir)
                    }
                    if {[info exists porturl]} {
                        lappend line porturl $porturl
                        ui_debug "Found port in $porturl"
                    } else {
                        ui_debug "Found port info: $line"
                    }
                    lappend matches $name
                    lappend matches $line
                    close $fd
                    break
                } catch {*} {
                    ui_warn "It looks like your PortIndex file may be corrupt."
                    throw
                } finally {
                    catch {close $fd}
                }
            }
        } else {
            array set attrs [list name $name]
            set res [macports::index::search $macports::portdbpath $source [array get attrs]]
            if {[llength $res] > 0} {
                eval lappend matches $res
                break
            }
        }
    }

    return $matches
}

# Loads PortIndex.quick from each source into the quick_index, generating
# it first if necessary.
proc _mports_load_quickindex {args} {
    global macports::sources macports::quick_index

    set sourceno 0
    foreach source $sources {
        unset -nocomplain quicklist
        # chop off any tags
        set source [lindex $source 0]
        set index [macports::getindex $source]
        if {![file exists ${index}]} {
            continue
        }
        if {![file exists ${index}.quick] || [file mtime ${index}] > [file mtime ${index}.quick]} {
            # stale or nonexistent quick index file, so generate a new one
            if {[catch {set quicklist [mports_generate_quickindex ${index}]}]} {
                continue
            }
        }
        # only need to read the quick index file if we didn't just update it
        if {![info exists quicklist]} {
            if {[catch {set fd [open ${index}.quick r]} result]} {
                ui_warn "Can't open quick index file for source: $source"
                continue
            } else {
                set quicklist [read $fd]
                close $fd
            }
        }
        foreach entry [split $quicklist "\n"] {
            set quick_index($sourceno,[lindex $entry 0]) [lindex $entry 1]
        }
        incr sourceno 1
    }
    if {!$sourceno} {
        ui_warn "No index(es) found! Have you synced your source indexes?"
    }
}

proc mports_generate_quickindex {index} {
    if {[catch {set indexfd [open ${index} r]} result] || [catch {set quickfd [open ${index}.quick w]} result]} {
        ui_warn "Can't open index file: $index"
        return -code error
    } else {
        try {
            set offset [tell $indexfd]
            set quicklist ""
            while {[gets $indexfd line] >= 0} {
                if {[llength $line] != 2} {
                    continue
                }
                set name [lindex $line 0]
                append quicklist "[string tolower $name] ${offset}\n"

                set len [lindex $line 1]
                read $indexfd $len
                set offset [tell $indexfd]
            }
            puts -nonewline $quickfd $quicklist
        } catch {*} {
            ui_warn "It looks like your PortIndex file may be corrupt."
            throw
        } finally {
            close $indexfd
            close $quickfd
        }
    }
    if {[info exists quicklist]} {
        return $quicklist
    } else {
        ui_warn "Failed to generate quick index for: $index"
        return -code error
    }
}

proc mportinfo {mport} {
    set workername [ditem_key $mport workername]
    return [$workername eval array get PortInfo]
}

proc mportclose {mport} {
    global macports::open_mports
    set refcnt [ditem_key $mport refcnt]
    incr refcnt -1
    ditem_key $mport refcnt $refcnt
    if {$refcnt == 0} {
        dlist_delete macports::open_mports $mport
        set workername [ditem_key $mport workername]
        interp delete $workername
        ditem_delete $mport
    }
}

##### Private Depspec API #####
# This API should be considered work in progress and subject to change without notice.
##### "

# _mportkey
# - returns a variable from the port's interpreter

proc _mportkey {mport key} {
    set workername [ditem_key $mport workername]
    return [$workername eval "return \$${key}"]
}

# mportdepends builds the list of mports which the given port depends on.
# This list is added to $mport.
# This list actually depends on the target.
# This method can optionally recurse through the dependencies, looking for
#   dependencies of dependencies.
# This method can optionally cut the search when ports are already installed or
#   the dependencies are satisfied.
#
# mport -> mport item
# target -> target to consider the dependency for
# recurseDeps -> if the search should be recursive
# skipSatisfied -> cut the search tree when encountering installed/satisfied
#                  dependencies ports.
# accDeps -> accumulator for recursive calls
# return 0 if everything was ok, an non zero integer otherwise.
proc mportdepends {mport {target ""} {recurseDeps 1} {skipSatisfied 1}} {

    array set portinfo [mportinfo $mport]
    set depends {}
    set deptypes {}

    # progress indicator
    if {![macports::ui_isset ports_debug]} {
        ui_info -nonewline "."
        flush stdout
    }
    
    if {[info exists portinfo(conflicts)] && ($target == "" || $target == "install")} {
        set conflictports [_mportconflictsinstalled $mport $portinfo(conflicts)]
        if {[llength ${conflictports}] != 0} {
            if {[macports::global_option_isset ports_force]} {
                ui_warn "Force option set; installing $portinfo(name) despite conflicts with: ${conflictports}"
            } else {
                return -code error "Can't install $portinfo(name) because conflicting ports are installed: ${conflictports}"
            }
        }
    }

    # Determine deptypes to look for based on target
    switch $target {
        fetch       -
        checksum    { set deptypes "depends_fetch" }
        extract     -
        patch       { set deptypes "depends_fetch depends_extract" }
        configure   -
        build       { set deptypes "depends_fetch depends_extract depends_lib depends_build" }

        test        -
        destroot    -
        imagefile   -
        install     -
        dmg         -
        pkg         -
        portpkg     -
        mdmg        -
        mpkg        -
        rpm         -
        srpm        -
        dpkg        -
        ""          { set deptypes "depends_fetch depends_extract depends_lib depends_build depends_run" }
    }

    # Gather the dependencies for deptypes
    foreach deptype $deptypes {
        # Add to the list of dependencies if the option exists and isn't empty.
        if {[info exists portinfo($deptype)] && $portinfo($deptype) != ""} {
            set depends [concat $depends $portinfo($deptype)]
        }
    }

    set subPorts {}
    set options [ditem_key $mport options]
    set variations [ditem_key $mport variations]

    foreach depspec $depends {
        # Is that dependency satisfied or this port installed?
        # If we don't skip or if it is not, add it to the list.
        if {!$skipSatisfied || ![_mportispresent $mport $depspec]} {
            # grab the portname portion of the depspec
            set dep_portname [lindex [split $depspec :] end]

            # Find the porturl
            if {[catch {set res [mportlookup $dep_portname]} error]} {
                global errorInfo
                ui_debug "$errorInfo"
                ui_error "Internal error: port lookup failed: $error"
                return 1
            }
<<<<<<< HEAD

            array unset portinfo
            array set portinfo [lindex $res 1]
            if {![info exists portinfo(porturl)]} {
                ui_error "Dependency '$dep_portname' not found."
                return 1
            }

=======

            array unset portinfo
            array set portinfo [lindex $res 1]
            if {![info exists portinfo(porturl)]} {
                ui_error "Dependency '$dep_portname' not found."
                return 1
            }

>>>>>>> 4176296a
            # Figure out the subport. Check the open_mports list first, since
            # we potentially leak mport references if we mportopen each time,
            # because mportexec only closes each open mport once.
            set subport [dlist_search $macports::open_mports porturl $portinfo(porturl)]
            if {$subport == {}} {
                # We haven't opened this one yet.
                set subport [mportopen $portinfo(porturl) $options $variations]
                if {$recurseDeps} {
                    # Add to the list we need to recurse on.
                    lappend subPorts $subport
                }
            }

            # Append the sub-port's provides to the port's requirements list.
            ditem_append_unique $mport requires "[ditem_key $subport provides]"
        }
    }

    # Loop on the subports.
    if {$recurseDeps} {
        foreach subport $subPorts {
            # Sub ports should be installed (all dependencies must be satisfied).
            set res [mportdepends $subport "" $recurseDeps $skipSatisfied]
            if {$res != 0} {
                return $res
            }
        }
    }

    return 0
}

# selfupdate procedure
proc macports::selfupdate {{optionslist {}}} {
    global macports::prefix macports::portdbpath macports::libpath macports::rsync_server macports::rsync_dir macports::rsync_options
    global macports::autoconf::macports_version macports::autoconf::rsync_path
    array set options $optionslist

    # syncing ports tree.
    if {![info exists options(ports_selfupdate_nosync)] || $options(ports_selfupdate_nosync) != "yes"} {
        ui_msg "--->  Updating the ports tree"
        if {[catch {mportsync $optionslist} result]} {
            return -code error "Couldn't sync the ports tree: $result"
        }
    }

    # create the path to the to be downloaded sources if it doesn't exist
    set mp_source_path [file join $portdbpath sources ${rsync_server} ${rsync_dir}/]
    if {![file exists $mp_source_path]} {
        file mkdir $mp_source_path
    }
    ui_debug "MacPorts sources location: $mp_source_path"

    # sync the MacPorts sources
    ui_msg "--->  Updating MacPorts base sources using rsync"
    if { [catch { system "$rsync_path $rsync_options rsync://${rsync_server}/${rsync_dir} $mp_source_path" } result ] } {
       return -code error "Error synchronizing MacPorts sources: $result"
    }

    # echo current MacPorts version
    ui_msg "MacPorts base version $macports::autoconf::macports_version installed,"

    if { [info exists options(ports_force)] && $options(ports_force) == "yes" } {
        set use_the_force_luke yes
        ui_debug "Forcing a rebuild and reinstallation of MacPorts"
    } else {
        set use_the_force_luke no
        ui_debug "Rebuilding and reinstalling MacPorts if needed"
    }

    # Choose what version file to use: old, floating point format or new, real version number format
    set version_file [file join $mp_source_path config macports_version]
    if {[file exists $version_file]} {
        set fd [open $version_file r]
        gets $fd macports_version_new
        close $fd
        # echo downloaded MacPorts version
        ui_msg "MacPorts base version $macports_version_new downloaded."
    } else {
        ui_warn "No version file found, please rerun selfupdate."
        set macports_version_new 0
    }

    # check if we we need to rebuild base
    set comp [rpm-vercomp $macports_version_new $macports::autoconf::macports_version]
    if {$use_the_force_luke == "yes" || $comp > 0} {
        if {[info exists options(ports_dryrun)] && $options(ports_dryrun) == "yes"} {
            ui_msg "--->  MacPorts base is outdated, selfupdate would install $macports_version_new (dry run)"
        } else {
            ui_msg "--->  MacPorts base is outdated, installing new version $macports_version_new"

            # get installation user/group and permissions
            set owner [file attributes ${prefix} -owner]
            set group [file attributes ${prefix} -group]
            set perms [string range [file attributes ${prefix} -permissions] end-3 end]
            if {![string equal $tcl_platform(user) $owner]} {
                return -code error "User $tcl_platform(user) does not own ${prefix} - try using sudo"
            }
            ui_debug "Permissions OK"

            # where to install our macports1.0 tcl package
            set mp_tclpackage_path [file join $portdbpath .tclpackage]
            if { [file exists $mp_tclpackage_path]} {
                set fd [open $mp_tclpackage_path r]
                gets $fd tclpackage
                close $fd
            } else {
                set tclpackage $libpath
            }

            set configure_args "--prefix=$prefix --with-tclpackage=$tclpackage --with-install-user=$owner --with-install-group=$group --with-directory-mode=$perms"
            # too many users have an incompatible readline in /usr/local, see ticket #10651
            if {$os_platform != "darwin" || $prefix == "/usr/local"
                || ([glob -nocomplain "/usr/local/lib/lib{readline,history}*"] == "" && [glob -nocomplain "/usr/local/include/readline/*.h"] == "")} {
                append configure_args " --enable-readline"
            } else {
                ui_warn "Disabling readline support due to readline in /usr/local"
            }

            # do the actual configure, build and installation of new base
            ui_msg "Installing new MacPorts release in $prefix as $owner:$group; permissions $perms; Tcl-Package in $tclpackage\n"
            if { [catch { system "cd $mp_source_path && ./configure $configure_args && make && make install" } result] } {
                return -code error "Error installing new MacPorts base: $result"
            }
        }
    } elseif {$comp < 0} {
        ui_msg "--->  MacPorts base is probably trunk or a release candidate"
    } else {
        ui_msg "--->  MacPorts base is already the latest version"
    }

    # set the MacPorts sources to the right owner
    set sources_owner [file attributes [file join $portdbpath sources/] -owner]
    ui_debug "Setting MacPorts sources ownership to $sources_owner"
    if { [catch { exec [findBinary chown $macports::autoconf::chown_path] -R $sources_owner [file join $portdbpath sources/] } result] } {
        return -code error "Couldn't change permissions of the MacPorts sources at $mp_source_path to $sources_owner: $result"
    }

    if {![info exists options(ports_selfupdate_nosync)] || $options(ports_selfupdate_nosync) != "yes"} {
        ui_msg "\nThe ports tree has been updated. To upgrade your installed ports, you should run"
        ui_msg "  port upgrade outdated"
    }

    return 0
}

# upgrade procedure
proc macports::upgrade {portname dspec globalvarlist variationslist optionslist {depscachename ""}} {
    array set options $optionslist

    # Note $variationslist is left alone and so retains the original
    # requested variations, which should be passed to recursive calls to
    # upgrade; while variations gets existing variants and global variations
    # merged in later on, so it applies only to this port's upgrade
    array set variations $variationslist

    if {![string match "" $depscachename]} {
        upvar $depscachename depscache
    }

    # Is this a dry run?
    set is_dryrun no
    if {[info exists options(ports_dryrun)] && $options(ports_dryrun) eq "yes"} {
        set is_dryrun yes
    }

    # check if the port is in tree
    if {[catch {mportlookup $portname} result]} {
        global errorInfo
        ui_debug "$errorInfo"
        ui_error "port lookup failed: $result"
        return 1
    }
    # argh! port doesnt exist!
    if {$result == ""} {
        ui_error "No port $portname found."
        return 1
    }
    # fill array with information
    array set portinfo [lindex $result 1]
    # set portname again since the one we were passed may not have had the correct case
    set portname $portinfo(name)

    # set version_in_tree and revision_in_tree
    if {![info exists portinfo(version)]} {
        ui_error "Invalid port entry for $portname, missing version"
        return 1
    }
    set version_in_tree "$portinfo(version)"
    set revision_in_tree "$portinfo(revision)"
    set epoch_in_tree "$portinfo(epoch)"

    set ilist {}
    if { [catch {set ilist [registry::installed $portname ""]} result] } {
        if {$result == "Registry error: $portname not registered as installed." } {
            ui_debug "$portname is *not* installed by MacPorts"

            # We need to pass _mportispresent a reference to the mport that is
            # actually declaring the dependency on the one we're checking for.
            # We got here via _upgrade_dependencies, so we grab it from 2 levels up.
            upvar 2 workername parentworker
            if {![_mportispresent $parentworker $dspec ] } {
                # open porthandle
                set porturl $portinfo(porturl)
                if {![info exists porturl]} {
                    set porturl file://./
                }
                # Merge the global variations into the specified
                foreach { variation value } $globalvarlist {
                    if { ![info exists variations($variation)] } {
                        set variations($variation) $value
                    }
                }

                if {[catch {set workername [mportopen $porturl [array get options] [array get variations]]} result]} {
                    global errorInfo
                    ui_debug "$errorInfo"
                    ui_error "Unable to open port: $result"
                    return 1
                }
                # While we're at it, update the portinfo
                array unset portinfo
                array set portinfo [mportinfo $workername]
                
                # upgrade its dependencies first
                _upgrade_dependencies portinfo depscache globalvarlist variationslist options
                # now install it
                if {[catch {set result [mportexec $workername install]} result]} {
                    global errorInfo
                    ui_debug "$errorInfo"
                    ui_error "Unable to exec port: $result"
                    catch {mportclose $workername}
                    return 1
                }
                if {$result > 0} {
                    ui_error "Problem while installing $portname"
                    catch {mportclose $workername}
                    return $result
                }
                # we just installed it, so mark it done in the cache
                set depscache(port:${portname}) 1
                mportclose $workername
            } else {
                # dependency is satisfied by something other than the named port
                ui_debug "$portname not installed, soft dependency satisfied"
                # mark this depspec as satisfied in the cache
                set depscache($dspec) 1
            }
            # the rest of the proc doesn't matter for a port that is freshly
            # installed or not installed
            return 0
        } else {
            ui_error "Checking installed version failed: $result"
            exit 1
        }
    } else {
        # we'll now take care of upgrading it, so we can add it to the cache
        set depscache(port:${portname}) 1
    }
    set anyactive no
    set version_installed {}
    set revision_installed {}
    set epoch_installed 0
    set variant_installed ""

    # find latest version installed and active version (if any)
    foreach i $ilist {
        set variant [lindex $i 3]
        set version [lindex $i 1]
        set revision [lindex $i 2]
        set epoch [lindex $i 5]
        if { $version_installed == {} || $epoch > $epoch_installed ||
                ($epoch == $epoch_installed && [rpm-vercomp $version $version_installed] > 0)
                || ($epoch == $epoch_installed
                    && [rpm-vercomp $version $version_installed] == 0
                    && [rpm-vercomp $revision $revision_installed] > 0)} {
            set version_installed $version
            set revision_installed $revision
            set variant_installed $variant
            set epoch_installed $epoch
        }

        set isactive [lindex $i 4]
        if {$isactive == 1} {
            set anyactive yes
            set version_active $version
            set revision_active $revision
            set variant_active $variant
        }
    }

    # output version numbers
    ui_debug "epoch: in tree: $epoch_in_tree installed: $epoch_installed"
    ui_debug "$portname ${version_in_tree}_${revision_in_tree} exists in the ports tree"
    ui_debug "$portname ${version_installed}_${revision_installed} $variant_installed is the latest installed"
    if {$anyactive} {
        ui_debug "$portname ${version_active}_${revision_active} $variant_active is active"
    } else {
        ui_debug "no version of $portname is active"
    }

    # save existing variant for later use
    if {$anyactive} {
        set oldvariant $variant_active
    } else {
        set oldvariant $variant_installed
    }

    # Before we do
    # dependencies, we need to figure out the final variants,
    # open the port, and update the portinfo.

    set porturl $portinfo(porturl)
    if {![info exists porturl]} {
        set porturl file://./
    }

    # will break if we start recording negative variants (#2377)
    set variant [lrange [split $oldvariant +] 1 end]
    ui_debug "Merging existing variants $variant into variants"
    set oldvariantlist [list]
    foreach v $variant {
        lappend oldvariantlist $v "+"
    }
    # remove implicit variants, without printing warnings
    set oldvariantlist [mport_filtervariants $oldvariantlist no]

    # check if the variants are present in $version_in_tree
    if {[info exists portinfo(variants)]} {
        set avariants $portinfo(variants)
    } else {
        set avariants {}
    }
    ui_debug "available variants are : $avariants"
    foreach {variation value} $oldvariantlist {
        if {[lsearch $avariants $variation] != -1} {
            ui_debug "variant $variation is present in $portname $version_in_tree"
            if { ![info exists variations($variation)]} {
                set variations($variation) $value
            }
        }
    }

    # Now merge in the global (i.e. variants.conf) variations.
    # We wait until now so that existing variants for this port
    # override global variations
    foreach { variation value } $globalvarlist {
        if { ![info exists variations($variation)] } {
            set variations($variation) $value
        }
    }

    ui_debug "new fully merged portvariants: [array get variations]"

    if {[catch {set workername [mportopen $porturl [array get options] [array get variations]]} result]} {
        global errorInfo
        ui_debug "$errorInfo"
        ui_error "Unable to open port: $result"
        return 1
    }

    array unset portinfo
    array set portinfo [mportinfo $workername]
    set portwasopened 1
    set version_in_tree "$portinfo(version)"
    set revision_in_tree "$portinfo(revision)"
    set epoch_in_tree "$portinfo(epoch)"


    # first upgrade dependencies
    if {![info exists options(ports_nodeps)]} {
        _upgrade_dependencies portinfo depscache globalvarlist variationslist options
    } else {
        ui_debug "Not following dependencies"
    }

    set epoch_override 0
    # check installed version against version in ports
    if { ( [rpm-vercomp $version_installed $version_in_tree] > 0
            || ([rpm-vercomp $version_installed $version_in_tree] == 0
                && [rpm-vercomp $revision_installed $revision_in_tree] >= 0 ))
        && ![info exists options(ports_force)] } {
        ui_debug "No need to upgrade! $portname ${version_installed}_${revision_installed} >= $portname ${version_in_tree}_${revision_in_tree}"
        if {[info exists portinfo(canonical_active_variants)]
            && $portinfo(canonical_active_variants) != $oldvariant} {
            ui_warn "Skipping upgrade since $portname ${version_installed}_${revision_installed} >= $portname ${version_in_tree}_${revision_in_tree}, even though installed variant $oldvariant does not match $portinfo(canonical_active_variants). Specify -f to force upgrade."
        }
        if { $epoch_installed >= $epoch_in_tree } {
            # Check if we have to do dependents
            if {[info exists options(ports_do_dependents)]} {
                # We do dependents ..
                set options(ports_nodeps) 1

                registry::open_dep_map
                set deplist [registry::list_dependents $portname]

                if { [llength deplist] > 0 } {
                    foreach dep $deplist {
                        set mpname [lindex $dep 2]
                        if {![llength [array get depscache port:${mpname}]]} {
                            macports::upgrade $mpname port:${mpname} $globalvarlist $variationslist [array get options] depscache
                        }
                    }
                }
            }
            mportclose $workername
            return 0
        } else {
            set epoch_override 1
            ui_debug "epoch override ... upgrading!"
        }
    }


    # avoid building again unnecessarily
    if {[info exists options(ports_force)] || $epoch_override == 1
        || ![registry::entry_exists $portname $version_in_tree $revision_in_tree $portinfo(canonical_active_variants)]} {
        if {[catch {set result [mportexec $workername imagefile]} result] || $result != 0} {
            global errorInfo
            ui_debug "$errorInfo"
            ui_error "Unable to upgrade port: $result"
            catch {mportclose $workername}
            return 1
        }
    }

    # are we installing an existing version due to force or epoch override?
    if {[registry::entry_exists $portname $version_in_tree $revision_in_tree $portinfo(canonical_active_variants)]} {
         ui_debug "Uninstalling $portname ${version_in_tree}_${revision_in_tree}$portinfo(canonical_active_variants)"
        # we have to force the uninstall in case of dependents
        set force_cur [info exists options(ports_force)]
        set options(ports_force) yes
        if {$is_dryrun eq "yes"} {
            ui_msg "Skipping uninstall $portname @${version_in_tree}_${revision_in_tree}$portinfo(canonical_active_variants) (dry run)"
        } elseif {[catch {portuninstall::uninstall $portname ${version_in_tree}_${revision_in_tree}$portinfo(canonical_active_variants) [array get options]} result]} {
            global errorInfo
            ui_debug "$errorInfo"
            ui_error "Uninstall $portname ${version_in_tree}_${revision_in_tree}$portinfo(canonical_active_variants) failed: $result"
            catch {mportclose $workername}
            return 1
        }
        if {!$force_cur} {
            unset options(ports_force)
        }
        if {$anyactive && $version_in_tree == $version_active && $revision_in_tree == $revision_active
            && $portinfo(canonical_active_variants) == $variant_active} {
            set anyactive no
        }
    }
    if {$anyactive} {
        # deactivate version_active
        if {$is_dryrun eq "yes"} {
            ui_msg "Skipping deactivate $portname @${version_active}_${revision_active} (dry run)"
        } elseif {[catch {registry::deactivate $portname ${version_active}_${revision_active}${variant_active} $optionslist} result]} {
            global errorInfo
            ui_debug "$errorInfo"
            ui_error "Deactivating $portname ${version_active}_${revision_active} failed: $result"
            catch {mportclose $workername}
            return 1
        }
    }
    if {[info exists options(port_uninstall_old)]} {
        # uninstalling now could fail due to dependents when not forced,
        # because the new version is not installed
        set uninstall_later yes
    }

    if {$is_dryrun eq "yes"} {
        ui_msg "Skipping activate $portname @${version_in_tree}_${revision_in_tree} (dry run)"
    } elseif {[catch {set result [mportexec $workername install]} result]} {
        global errorInfo
        ui_debug "$errorInfo"
        ui_error "Couldn't activate $portname ${version_in_tree}_${revision_in_tree}: $result"
        catch {mportclose $workername}
        return 1
    }

    if {[info exists uninstall_later] && $uninstall_later == yes} {
        foreach i $ilist {
            set version [lindex $i 1]
            set revision [lindex $i 2]
            set variant [lindex $i 3]
            if {$version == $version_in_tree && $revision == $revision_in_tree && $variant == $portinfo(canonical_active_variants)} {
                continue
            }
            ui_debug "Uninstalling $portname ${version}_${revision}${variant}"
            if {$is_dryrun eq "yes"} {
                ui_msg "Skipping uninstall $portname @${version}_${revision}${variant} (dry run)"
            } elseif {[catch {portuninstall::uninstall $portname ${version}_${revision}${variant} $optionslist} result]} {
                global errorInfo
                ui_debug "$errorInfo"
                ui_error "Uninstall $portname @${version}_${revision}${variant} failed: $result"
                catch {mportclose $workername}
                return 1
            }
        }
    }

    # Check if we have to do dependents
    if {[info exists options(ports_do_dependents)]} {
        # We do dependents ..
        set options(ports_nodeps) 1

        registry::open_dep_map
        set deplist [registry::list_dependents $portname]

        if { [llength deplist] > 0 } {
            foreach dep $deplist {
                set mpname [lindex $dep 2]
                if {![llength [array get depscache port:${mpname}]]} {
                    macports::upgrade $mpname port:${mpname} $globalvarlist $variationslist [array get options] depscache
                }
            }
        }
    }


    # close the port handle
    mportclose $workername
}

# upgrade_dependencies: helper proc for upgrade
# Calls upgrade on each dependency listed in the PortInfo.
# Uses upvar to access the variables.
proc macports::_upgrade_dependencies {portinfoname depscachename globalvarlistname variationslistname optionsname} {
    upvar $portinfoname portinfo $depscachename depscache \
          $globalvarlistname globalvarlist $variationslistname variationslist \
          $optionsname options

    # If we're following dependents, we only want to follow this port's
    # dependents, not those of all its dependencies. Otherwise, we would
    # end up processing this port's dependents n+1 times (recursively!),
    # where n is the number of dependencies this port has, since this port
    # is of course a dependent of each of its dependencies. Plus the
    # dependencies could have any number of unrelated dependents.

    # So we save whether we're following dependents, unset the option
    # while doing the dependencies, and restore it afterwards.
    set saved_do_dependents [info exists options(ports_do_dependents)]
    unset -nocomplain options(ports_do_dependents)

    # each dep type is upgraded
    foreach dtype {depends_fetch depends_extract depends_build depends_lib depends_run} {
        if {[info exists portinfo($dtype)]} {
            foreach i $portinfo($dtype) {
                set d [lindex [split $i :] end]
                if {![llength [array get depscache port:${d}]] && ![llength [array get depscache $i]]} {
                    upgrade $d $i $globalvarlist $variationslist [array get options] depscache
                }
            }
        }
    }
    # restore dependent-following to its former value
    if {$saved_do_dependents} {
        set options(ports_do_dependents) yes
    }
}

# mportselect
#   * command: The only valid commands are list, set and show
#   * group: This argument should correspond to a directory under
#            $macports::prefix/etc/select.
#   * version: This argument is only used by the 'set' command.
# On error mportselect returns with the code 'error'.
proc mportselect {command group {version ""}} {
    ui_debug "mportselect \[$command] \[$group] \[$version]"

    set conf_path "$macports::prefix/etc/select/$group"
    if {![file isdirectory $conf_path]} {
        return -code error "The specified group '$group' does not exist."
    }

    switch -- $command {
        list {
            if {[catch {set versions [glob -directory $conf_path *]}]} {
                return -code error [concat "No configurations associated " \
                                           "with '$group' were found."]
            }

            # Return the sorted list of versions (excluding base and current).
            set lversions {}
            foreach v $versions {
                # Only the file name corresponds to the version name.
                set v [file tail $v]
                if {$v eq "base" || $v eq "current"} {
                    continue
                }
                lappend lversions [file tail $v]
            }
            return [lsort $lversions]
        }
        set {
            # Use $conf_path/$version to read in sources.
            if {[catch {set src_file [open "$conf_path/$version"]}]} {
                return -code error [concat "Verify that the specified " \
                                           "version '$version' is valid " \
                                           "(i.e., Is it listed when you " \
                                           "specify the --list command?)."]
            }
            set srcs [split [read -nonewline $src_file] "\n"]
            close $src_file

            # Use $conf_path/base to read in targets.
            if {[catch {set tgt_file [open "$conf_path/base"]}]} {
                return -code error [concat "The configuration file " \
                                           "'$conf_path/base' could not be " \
                                           "opened."]
            }
            set tgts [split [read -nonewline $tgt_file] "\n"]
            close $tgt_file

            # Iterate through the configuration files executing the specified
            # actions.
            set i 0
            foreach tgt $tgts {
                set src [lindex $srcs $i]

                switch -glob -- $src {
                    - {
                        # The source is unavailable for this file.
                        set tgt [file join $macports::prefix $tgt]
                        file delete $tgt
                        ui_debug "rm -f $tgt"
                    }
                    /* {
                        # The source is an absolute path.
                        set tgt [file join $macports::prefix $tgt]
                        file delete $tgt
                        file link -symbolic $tgt $src
                        ui_debug "ln -sf $src $tgt"
                    }
                    default {
                        # The source is a relative path.
                        set src [file join $macports::prefix $src]
                        set tgt [file join $macports::prefix $tgt]
                        file delete $tgt
                        file link -symbolic $tgt $src
                        ui_debug "ln -sf $src $tgt"
                    }
                }
                set i [expr $i+1]
            }

            # Update the selected version.
            set selected_version "$conf_path/current"
            if {[file exists $selected_version]} {
                file delete $selected_version
            }
            symlink $version $selected_version
            return
        }
        show {
            set selected_version "$conf_path/current"

            if {![file exists $selected_version]} {
                return "none"
            } else {
                return [file readlink $selected_version]
            }
        }
    }
    return
}

# Return a good temporary directory to use; /tmp if TMPDIR is not set
# in the environment
proc macports::gettmpdir {args} {
    global env

    if {[info exists env(TMPDIR)]} {
        return $env(TMPDIR)
    } else {
        return "/tmp"
    }
}

# Procedure to install an image file; protocols currently supported
# are file: and anything which curl supports.
# Note that this installs the image but does not activate it.
proc macports::install_image {imageurl {portinfo ""}} {
    set filetoinstall ""
    set tmpfetchdir [mkdtemp [file join [gettmpdir] mpimagefetchXXXXXXXX]]
    try {
        # Handle case where just a plain local path was passed
        if {[file exists $imageurl]} {
            set filetoinstall $imageurl
        } else {
            if {[regexp {(?x)([^:]+)://(.+)} $imageurl -> protocol imagepath] != 1} {
                throw MACPORTS "Invalid URL spec: $imageurl (should be protocol://information)"
            } else {
                switch -- $protocol {
                    file {
                        set filetoinstall $imagepath
                    }
                    default {
                        set filetoinstall [file join $tmpfetchdir [file tail $imagepath]]
                        if {[catch {curl fetch $imageurl $filetoinstall} result]} {
                            throw MACPORTS "Fetching remote image failed: $result"
                        }
                    }
                }
            }
        }

        if {$filetoinstall == ""} {
            throw MACPORTS "Cannot determine/fetch file to install from $imageurl"
        }
        if {![file exists $filetoinstall]} {
            throw MACPORTS "The file $filetoinstall does not exist"
        }
        ui_msg "---> Installing from image at $imageurl"
        upvar $portinfo myportinfo
        set result [install_register_imagefile $filetoinstall myportinfo]
    } catch {* errorCode errorMessage } {
        return -code error $errorMessage
    } finally {
        file delete -force $tmpfetchdir
    }

    return $result
}

# Procedure to install and register an imagefile; the file itself must
# be local (see macports::install_image to install from varying URLs).
# Install means to simply copy to the right path as the file is not expected
# to be there as yet.  Registering it of course means simply adding to
# the registry as installed, but not active.
# An optional second argument can be given which must be an array (or
# not exist at all) which will be filled with information on the port
# just installed & registered (eg, keys of name, version, revision, etc)
proc macports::install_register_imagefile {imagefile {portinfo ""}} {
    global env macports::portimagefilepath macports::prefix

    set mytempdir [mkdtemp [file join [gettmpdir] mpimageXXXXXXXX]]
    set startpwd [pwd]
    try {
        if {[catch {cd $mytempdir} err]} {
            throw MACPORTS $err
        }
        if {[catch {set tarcmd [findBinary tar ${macports::autoconf::tar_path}]} err]} {
            throw MACPORTS $err
        }
        if {[catch {system "$tarcmd -xvf $imagefile +IMAGERECEIPT"} err]} {
            throw MACPORTS $err
        }
        if {[catch {set fd [open "+IMAGERECEIPT" r]} err]} {
            throw MACPORTS "Can't open image receipt: $err"
        }
        array set imagevars [list]
        while {[gets $fd line] >= 0} {
            set imagevars([lindex $line 0]) [lrange $line 1 end]
        }
        close $fd
        set requiredvars {name version revision portvariants epoch categories contents prefix}
        foreach required $requiredvars {
            if {![info exists imagevars($required)]} {
                throw MACPORTS "Image receipt missing required variable $required"
            }
        }

        if {$imagevars(prefix) != $prefix} {
            throw MACPORTS "Image prefix ($imagevars(prefix)) does not match ours ($prefix)"
        }
        set portimagepath [file join ${portimagefilepath} $imagevars(name)]
        if {![file isdirectory $portimagepath]} {
            file mkdir $portimagepath
        }
        ui_debug "Installing and registering [file tail $imagefile]"
        file copy -force $imagefile $portimagepath

        set regref [registry::new_entry $imagevars(name) $imagevars(version) $imagevars(revision) $imagevars(portvariants) $imagevars(epoch)]
        registry::property_store $regref categories $imagevars(categories)
        registry::property_store $regref contents $imagevars(contents)
        foreach propname [array names imagevars] {
            if {[lsearch -exact $requiredvars $propname] >= 0} {
                continue
            }
            registry::property_store $regref $propname $imagevars($propname)
            if {[lsearch -exact {depends_run depends_lib} $propname] != -1} {
               registry::register_dependencies $imagevars($propname) $imagevars(name)
            }
        }
        registry::write_entry $regref
        if {$portinfo ne ""} {
            upvar $portinfo myportinfo
            array set myportinfo [array get imagevars]
        }
    } catch {* errorCode errorMessage } {
        return -code error $errorMessage
    } finally {
        cd $startpwd
        file delete -force $mytempdir
    }

    return 0
}
<|MERGE_RESOLUTION|>--- conflicted
+++ resolved
@@ -45,11 +45,7 @@
         portverbose destroot_umask variants_conf rsync_server rsync_options \
         rsync_dir startupitem_type place_worksymlink xcodeversion xcodebuildcmd \
         mp_remote_url mp_remote_submit_url configureccache configuredistcc configurepipe buildnicevalue buildmakejobs \
-<<<<<<< HEAD
-        applications_dir frameworks_dir developer_dir universal_archs \
-=======
         applications_dir frameworks_dir developer_dir universal_archs build_arch \
->>>>>>> 4176296a
         macportsuser proxy_override_env proxy_http proxy_https proxy_ftp proxy_rsync proxy_skip"
     variable user_options "submitter_name submitter_email submitter_key"
     variable portinterp_options "\
@@ -58,12 +54,8 @@
         porttrace portverbose destroot_umask rsync_server \
         rsync_options rsync_dir startupitem_type place_worksymlink \
         mp_remote_url mp_remote_submit_url configureccache configuredistcc configurepipe buildnicevalue buildmakejobs \
-<<<<<<< HEAD
-        applications_dir frameworks_dir developer_dir universal_archs $user_options \
+        applications_dir frameworks_dir developer_dir universal_archs build_arch $user_options \
         os_arch os_endian os_major os_platform os_version"
-=======
-        applications_dir frameworks_dir developer_dir universal_archs build_arch $user_options"
->>>>>>> 4176296a
 
     # deferred options are only computed when needed.
     # they are not exported to the trace thread.
@@ -360,15 +352,12 @@
     global macports::buildnicevalue
     global macports::buildmakejobs
     global macports::universal_archs
-<<<<<<< HEAD
+    global macports::build_arch
     global macports::os_arch
     global macports::os_endian
     global macports::os_major
     global macports::os_platform
     global macports::os_version
-=======
-    global macports::build_arch
->>>>>>> 4176296a
 
     # Set the system encoding to utf-8
     encoding system utf-8
@@ -629,21 +618,6 @@
     if {![info exists macports::universal_archs]} {
         if {[lindex [split $tcl_platform(osVersion) .] 0] >= 10} {
             set macports::universal_archs {x86_64 i386}
-<<<<<<< HEAD
-        } else {
-            set macports::universal_archs {i386 ppc}
-        }
-    }
-
-    # Platform Settings
-    set os_arch $tcl_platform(machine)
-    if {$os_arch == "Power Macintosh"} { set os_arch "powerpc" }
-    if {$os_arch == "i586" || $os_arch == "i686"} { set os_arch "i386" }
-    set os_endian [string range $tcl_platform(byteOrder) 0 end-6]
-    set os_version $tcl_platform(osVersion)
-    set os_major [lindex [split $os_version .] 0]
-    set os_platform [string tolower $tcl_platform(os)]
-=======
         } else {
             set macports::universal_archs {i386 ppc}
         }
@@ -669,7 +643,15 @@
             set macports::build_arch ""
         }
     }
->>>>>>> 4176296a
+
+    # Platform Settings
+    set os_arch $tcl_platform(machine)
+    if {$os_arch == "Power Macintosh"} { set os_arch "powerpc" }
+    if {$os_arch == "i586" || $os_arch == "i686"} { set os_arch "i386" }
+    set os_endian [string range $tcl_platform(byteOrder) 0 end-6]
+    set os_version $tcl_platform(osVersion)
+    set os_major [lindex [split $os_version .] 0]
+    set os_platform [string tolower $tcl_platform(os)]
 
     # ENV cleanup.
     set keepenvkeys {
@@ -1291,20 +1273,7 @@
     return 0
 }
 
-<<<<<<< HEAD
 # Determine if a port is active
-=======
-### _mportinstalled is private; may change without notice
-
-# Determine if a port is already *installed*, as in "in the registry".
-proc _mportinstalled {mport} {
-    # Check for the presence of the port in the registry
-    set workername [ditem_key $mport workername]
-    return [$workername eval registry_exists_for_name \${name}]
-}
-
-# Determine if a port is active (only for image mode)
->>>>>>> 4176296a
 proc _mportactive {mport} {
     set workername [ditem_key $mport workername]
     if {[catch {set reslist [$workername eval registry_active \${name}]}]} {
@@ -2057,7 +2026,6 @@
                 ui_error "Internal error: port lookup failed: $error"
                 return 1
             }
-<<<<<<< HEAD
 
             array unset portinfo
             array set portinfo [lindex $res 1]
@@ -2066,16 +2034,6 @@
                 return 1
             }
 
-=======
-
-            array unset portinfo
-            array set portinfo [lindex $res 1]
-            if {![info exists portinfo(porturl)]} {
-                ui_error "Dependency '$dep_portname' not found."
-                return 1
-            }
-
->>>>>>> 4176296a
             # Figure out the subport. Check the open_mports list first, since
             # we potentially leak mport references if we mportopen each time,
             # because mportexec only closes each open mport once.

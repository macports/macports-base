--- conflicted
+++ resolved
@@ -1,9 +1,4 @@
-<<<<<<< HEAD
-# -*- coding: utf-8; mode: tcl; tab-width: 4; indent-tabs-mode: nil;
-# c-basic-offset: 4 -*- vim:fenc=utf-8:ft=tcl:et:sw=4:ts=4:sts=4
-=======
 # -*- coding: utf-8; mode: tcl; tab-width: 4; indent-tabs-mode: nil; c-basic-offset: 4 -*- vim:fenc=utf-8:ft=tcl:et:sw=4:ts=4:sts=4
->>>>>>> 82f2257f
 # $Id$
 
 PortSystem          1.0
@@ -27,12 +22,7 @@
 test {
     proc fails {operation} {
         if {![catch $operation]} {
-<<<<<<< HEAD
-            ui_error "Operation ${operation} succeeded although it should have
-failed!"
-=======
             ui_error "Operation ${operation} succeeded although it should have failed!"
->>>>>>> 82f2257f
             error "test failure"
         }
     }
@@ -52,12 +42,7 @@
     system "rm /tmp/hello-trace"
     system "rm /tmp/link-trace2"
 
-<<<<<<< HEAD
-    # overwriting DYLD_INSERT_LIBRARIES should not allow escaping the sandbox
-    # (due to env restoring)
-=======
     # overwriting DYLD_INSERT_LIBRARIES should not allow escaping the sandbox (due to env restoring)
->>>>>>> 82f2257f
     fails {system "DYLD_INSERT_LIBRARIES= touch ../tracetesttmp/create-trace-modenv"}
 
     # if the directories already exist, mkdir -p should succeed.
